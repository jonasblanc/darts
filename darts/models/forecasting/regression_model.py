"""
Regression Model
----------------
A `RegressionModel` forecasts future values of a target series based on

* The target series (past lags only)

* An optional past_covariates series (past lags only)

* An optional future_covariates series (possibly past and future lags)

* Available static covariates


The regression models are learned in a supervised way, and they can wrap around any "scikit-learn like" regression model
acting on tabular data having ``fit()`` and ``predict()`` methods.

Darts also provides :class:`LinearRegressionModel` and :class:`RandomForest`, which are regression models
wrapping around scikit-learn linear regression and random forest regression, respectively.

Behind the scenes this model is tabularizing the time series data to make it work with regression models.

The lags can be specified either using an integer - in which case it represents the _number_ of (past or future) lags
to take into consideration, or as a list - in which case the lags have to be enumerated (strictly negative values
denoting past lags and positive values including 0 denoting future lags).
When static covariates are present, they are appended to the lagged features. When multiple time series are passed,
if their static covariates do not have the same size, the shorter ones are padded with 0 valued features.
"""

from abc import ABC, abstractmethod
from collections import OrderedDict
from collections.abc import Sequence
from typing import Callable, Literal, Optional, Union

import numpy as np
import pandas as pd
from sklearn.linear_model import LinearRegression
from sklearn.utils.validation import has_fit_parameter

from darts.logging import get_logger, raise_if, raise_if_not, raise_log
from darts.models.forecasting.forecasting_model import GlobalForecastingModel
from darts.timeseries import TimeSeries
from darts.utils.data.tabularization import (
    _create_lagged_data_autoregression,
    create_lagged_component_names,
    create_lagged_training_data,
)
from darts.utils.historical_forecasts import (
    _check_optimizable_historical_forecasts_global_models,
    _optimized_historical_forecasts_all_points,
    _optimized_historical_forecasts_last_points_only,
    _process_historical_forecast_input,
)
from darts.utils.likelihood_models.sklearn import QuantileRegression, SKLearnLikelihood
from darts.utils.multioutput import MultiOutputRegressor
from darts.utils.ts_utils import get_single_series, seq2series, series2seq

logger = get_logger(__name__)

LAGS_TYPE = Union[int, list[int], dict[str, Union[int, list[int]]]]
FUTURE_LAGS_TYPE = Union[
    tuple[int, int], list[int], dict[str, Union[tuple[int, int], list[int]]]
]


class RegressionModel(GlobalForecastingModel):
    def __init__(
        self,
        lags: Optional[LAGS_TYPE] = None,
        lags_past_covariates: Optional[LAGS_TYPE] = None,
        lags_future_covariates: Optional[FUTURE_LAGS_TYPE] = None,
        output_chunk_length: int = 1,
        output_chunk_shift: int = 0,
        add_encoders: Optional[dict] = None,
        model=None,
        multi_models: Optional[bool] = True,
        use_static_covariates: bool = True,
    ):
        """Regression Model
        Can be used to fit any scikit-learn-like regressor class to predict the target time series from lagged values.

        Parameters
        ----------
        lags
            Lagged target `series` values used to predict the next time step/s.
            If an integer, must be > 0. Uses the last `n=lags` past lags; e.g. `(-1, -2, ..., -lags)`, where `0`
            corresponds the first predicted time step of each sample. If `output_chunk_shift > 0`, then
            lag `-1` translates to `-1 - output_chunk_shift` steps before the first prediction step.
            If a list of integers, each value must be < 0. Uses only the specified values as lags.
            If a dictionary, the keys correspond to the `series` component names (of the first series when
            using multiple series) and the values correspond to the component lags (integer or list of integers). The
            key 'default_lags' can be used to provide default lags for un-specified components. Raises and error if some
            components are missing and the 'default_lags' key is not provided.
        lags_past_covariates
            Lagged `past_covariates` values used to predict the next time step/s.
            If an integer, must be > 0. Uses the last `n=lags_past_covariates` past lags; e.g. `(-1, -2, ..., -lags)`,
            where `0` corresponds to the first predicted time step of each sample. If `output_chunk_shift > 0`, then
            lag `-1` translates to `-1 - output_chunk_shift` steps before the first prediction step.
            If a list of integers, each value must be < 0. Uses only the specified values as lags.
            If a dictionary, the keys correspond to the `past_covariates` component names (of the first series when
            using multiple series) and the values correspond to the component lags (integer or list of integers). The
            key 'default_lags' can be used to provide default lags for un-specified components. Raises and error if some
            components are missing and the 'default_lags' key is not provided.
        lags_future_covariates
            Lagged `future_covariates` values used to predict the next time step/s. The lags are always relative to the
            first step in the output chunk, even when `output_chunk_shift > 0`.
            If a tuple of `(past, future)`, both values must be > 0. Uses the last `n=past` past lags and `n=future`
            future lags; e.g. `(-past, -(past - 1), ..., -1, 0, 1, .... future - 1)`, where `0` corresponds the first
            predicted time step of each sample. If `output_chunk_shift > 0`, the position of negative lags differ from
            those of `lags` and `lags_past_covariates`. In this case a future lag `-5` would point at the same
            step as a target lag of `-5 + output_chunk_shift`.
            If a list of integers, uses only the specified values as lags.
            If a dictionary, the keys correspond to the `future_covariates` component names (of the first series when
            using multiple series) and the values correspond to the component lags (tuple or list of integers). The key
            'default_lags' can be used to provide default lags for un-specified components. Raises and error if some
            components are missing and the 'default_lags' key is not provided.
        output_chunk_length
            Number of time steps predicted at once (per chunk) by the internal model. It is not the same as forecast
            horizon `n` used in `predict()`, which is the desired number of prediction points generated using a
            one-shot- or autoregressive forecast. Setting `n <= output_chunk_length` prevents auto-regression. This is
            useful when the covariates don't extend far enough into the future, or to prohibit the model from using
            future values of past and / or future covariates for prediction (depending on the model's covariate
            support).
        output_chunk_shift
            Optionally, the number of steps to shift the start of the output chunk into the future (relative to the
            input chunk end). This will create a gap between the input (history of target and past covariates) and
            output. If the model supports `future_covariates`, the `lags_future_covariates` are relative to the first
            step in the shifted output chunk. Predictions will start `output_chunk_shift` steps after the end of the
            target `series`. If `output_chunk_shift` is set, the model cannot generate autoregressive predictions
            (`n > output_chunk_length`).
        add_encoders
            A large number of past and future covariates can be automatically generated with `add_encoders`.
            This can be done by adding multiple pre-defined index encoders and/or custom user-made functions that
            will be used as index encoders. Additionally, a transformer such as Darts' :class:`Scaler` can be added to
            transform the generated covariates. This happens all under one hood and only needs to be specified at
            model creation.
            Read :meth:`SequentialEncoder <darts.dataprocessing.encoders.SequentialEncoder>` to find out more about
            ``add_encoders``. Default: ``None``. An example showing some of ``add_encoders`` features:

            .. highlight:: python
            .. code-block:: python

                def encode_year(idx):
                    return (idx.year - 1950) / 50

                add_encoders={
                    'cyclic': {'future': ['month']},
                    'datetime_attribute': {'future': ['hour', 'dayofweek']},
                    'position': {'past': ['relative'], 'future': ['relative']},
                    'custom': {'past': [encode_year]},
                    'transformer': Scaler(),
                    'tz': 'CET'
                }
            ..
        model
            Scikit-learn-like model with ``fit()`` and ``predict()`` methods. Also possible to use model that doesn't
            support multi-output regression for multivariate timeseries, in which case one regressor
            will be used per component in the multivariate series.
            If None, defaults to: ``sklearn.linear_model.LinearRegression(n_jobs=-1)``.
        multi_models
            If True, a separate model will be trained for each future lag to predict. If False, a single model
            is trained to predict all the steps in 'output_chunk_length' (features lags are shifted back by
            `output_chunk_length - n` for each step `n`). Default: True.
        use_static_covariates
            Whether the model should use static covariate information in case the input `series` passed to ``fit()``
            contain static covariates. If ``True``, and static covariates are available at fitting time, will enforce
            that all target `series` have the same static covariate dimensionality in ``fit()`` and ``predict()``.

        Examples
        --------
        >>> from darts.datasets import WeatherDataset
        >>> from darts.models import RegressionModel
        >>> from sklearn.linear_model import Ridge
        >>> series = WeatherDataset().load()
        >>> # predicting atmospheric pressure
        >>> target = series['p (mbar)'][:100]
        >>> # optionally, use past observed rainfall (pretending to be unknown beyond index 100)
        >>> past_cov = series['rain (mm)'][:100]
        >>> # optionally, use future temperatures (pretending this component is a forecast)
        >>> future_cov = series['T (degC)'][:106]
        >>> # wrap around the sklearn Ridge model
        >>> model = RegressionModel(
        >>>     model=Ridge(),
        >>>     lags=12,
        >>>     lags_past_covariates=4,
        >>>     lags_future_covariates=(0,6),
        >>>     output_chunk_length=6
        >>> )
        >>> model.fit(target, past_covariates=past_cov, future_covariates=future_cov)
        >>> pred = model.predict(6)
        >>> pred.values()
        array([[1005.73340676],
               [1005.71159051],
               [1005.7322616 ],
               [1005.76314504],
               [1005.82204348],
               [1005.89100967]])
        """

        super().__init__(add_encoders=add_encoders)

        self.model = model
        self.lags: dict[str, list[int]] = {}
        self.component_lags: dict[str, dict[str, list[int]]] = {}
        self.input_dim = None
        self.multi_models = True if multi_models or output_chunk_length == 1 else False
        self._considers_static_covariates = use_static_covariates
        self._static_covariates_shape: Optional[tuple[int, int]] = None
        self._lagged_feature_names: Optional[list[str]] = None
        self._lagged_label_names: Optional[list[str]] = None

        # check and set output_chunk_length
        raise_if_not(
            isinstance(output_chunk_length, int) and output_chunk_length > 0,
            f"output_chunk_length must be an integer greater than 0. Given: {output_chunk_length}",
            logger=logger,
        )
        self._output_chunk_length = output_chunk_length
        self._output_chunk_shift = output_chunk_shift

        # model checks
        if self.model is None:
            self.model = LinearRegression(n_jobs=-1)

        if not callable(getattr(self.model, "fit", None)):
            raise_log(
                Exception("Provided model object must have a fit() method", logger)
            )
        if not callable(getattr(self.model, "predict", None)):
            raise_log(
                Exception("Provided model object must have a predict() method", logger)
            )

        # check lags
        raise_if(
            (lags is None)
            and (lags_future_covariates is None)
            and (lags_past_covariates is None),
            "At least one of `lags`, `lags_future_covariates` or `lags_past_covariates` must be not None.",
        )

        # convert lags arguments to list of int
        # lags attribute should always be accessed with self._get_lags(), not self.lags.get()
        self.lags, self.component_lags = self._generate_lags(
            lags=lags,
            lags_past_covariates=lags_past_covariates,
            lags_future_covariates=lags_future_covariates,
            output_chunk_shift=output_chunk_shift,
        )

        self.pred_dim = self.output_chunk_length if self.multi_models else 1

    @staticmethod
    def _generate_lags(
        lags: Optional[LAGS_TYPE],
        lags_past_covariates: Optional[LAGS_TYPE],
        lags_future_covariates: Optional[FUTURE_LAGS_TYPE],
        output_chunk_shift: int,
    ) -> tuple[dict[str, list[int]], dict[str, dict[str, list[int]]]]:
        """
        Based on the type of the argument and the nature of the covariates, perform some sanity checks before
        converting the lags to a list of integer.

        If lags are provided as a dictionary, the lags values are contained in self.component_lags and the self.lags
        attributes contain only the extreme values
        If the lags are provided as integer, list, tuple or dictionary containing only the 'default_lags' keys, the lags
        values are contained in the self.lags attribute and the self.component_lags is an empty dictionary.

        If `output_chunk_shift > 0`, the `lags_future_covariates` are shifted into the future.
        """
        processed_lags: dict[str, list[int]] = dict()
        processed_component_lags: dict[str, dict[str, list[int]]] = dict()
        for lags_values, lags_name, lags_abbrev in zip(
            [lags, lags_past_covariates, lags_future_covariates],
            ["lags", "lags_past_covariates", "lags_future_covariates"],
            ["target", "past", "future"],
        ):
            if lags_values is None:
                continue

            # converting to dictionary to run sanity checks
            if not isinstance(lags_values, dict):
                lags_values = {"default_lags": lags_values}
            elif len(lags_values) == 0:
                raise_log(
                    ValueError(
                        f"When passed as a dictionary, `{lags_name}` must contain at least one key."
                    ),
                    logger,
                )

            invalid_type = False
            supported_types = ""
            min_lags = None
            max_lags = None
            tmp_components_lags: dict[str, list[int]] = dict()
            for comp_name, comp_lags in lags_values.items():
                if lags_name == "lags_future_covariates":
                    if isinstance(comp_lags, tuple):
                        raise_if_not(
                            len(comp_lags) == 2
                            and isinstance(comp_lags[0], int)
                            and isinstance(comp_lags[1], int),
                            f"`{lags_name}` - `{comp_name}`: tuple must be of length 2, and must contain two integers",
                            logger,
                        )

                        raise_if(
                            isinstance(comp_lags[0], bool)
                            or isinstance(comp_lags[1], bool),
                            f"`{lags_name}` - `{comp_name}`: tuple must contain integers, not bool",
                            logger,
                        )

                        raise_if_not(
                            comp_lags[0] >= 0 and comp_lags[1] >= 0,
                            f"`{lags_name}` - `{comp_name}`: tuple must contain positive integers. Given: {comp_lags}.",
                            logger,
                        )
                        raise_if(
                            comp_lags[0] == 0 and comp_lags[1] == 0,
                            f"`{lags_name}` - `{comp_name}`: tuple cannot be (0, 0) as it corresponds to an empty "
                            f"list of lags.",
                            logger,
                        )
                        tmp_components_lags[comp_name] = list(
                            range(-comp_lags[0], comp_lags[1])
                        )
                    elif isinstance(comp_lags, list):
                        for lag in comp_lags:
                            raise_if(
                                not isinstance(lag, int) or isinstance(lag, bool),
                                f"`{lags_name}` - `{comp_name}`: list must contain only integers. Given: {comp_lags}.",
                                logger,
                            )
                        tmp_components_lags[comp_name] = sorted(comp_lags)
                    else:
                        invalid_type = True
                        supported_types = "tuple or a list"
                else:
                    if isinstance(comp_lags, int):
                        raise_if_not(
                            comp_lags > 0,
                            f"`{lags_name}` - `{comp_name}`: integer must be strictly positive . Given: {comp_lags}.",
                            logger,
                        )
                        tmp_components_lags[comp_name] = list(range(-comp_lags, 0))
                    elif isinstance(comp_lags, list):
                        for lag in comp_lags:
                            raise_if(
                                not isinstance(lag, int) or (lag >= 0),
                                f"`{lags_name}` - `{comp_name}`: list must contain only strictly negative integers. "
                                f"Given: {comp_lags}.",
                                logger,
                            )
                        tmp_components_lags[comp_name] = sorted(comp_lags)
                    else:
                        invalid_type = True
                        supported_types = "strictly positive integer or a list"

                if invalid_type:
                    raise_log(
                        ValueError(
                            f"`{lags_name}` - `{comp_name}`: must be either a {supported_types}. "
                            f"Given : {type(comp_lags)}.",
                        ),
                        logger,
                    )

                # extracting min and max lags va
                if min_lags is None:
                    min_lags = tmp_components_lags[comp_name][0]
                else:
                    min_lags = min(min_lags, tmp_components_lags[comp_name][0])

                if max_lags is None:
                    max_lags = tmp_components_lags[comp_name][-1]
                else:
                    max_lags = max(max_lags, tmp_components_lags[comp_name][-1])

            # Check if only default lags are provided
            has_default_lags = list(tmp_components_lags.keys()) == ["default_lags"]

            # revert to shared lags logic when applicable
            if has_default_lags:
                processed_lags[lags_abbrev] = tmp_components_lags["default_lags"]
            else:
                processed_lags[lags_abbrev] = [min_lags, max_lags]
                processed_component_lags[lags_abbrev] = tmp_components_lags

            # if output chunk is shifted, shift future covariates lags with it
            if output_chunk_shift and lags_abbrev == "future":
                processed_lags[lags_abbrev] = [
                    lag_ + output_chunk_shift for lag_ in processed_lags[lags_abbrev]
                ]
                if processed_component_lags and not has_default_lags:
                    processed_component_lags[lags_abbrev] = {
                        comp_: [lag_ + output_chunk_shift for lag_ in lags_]
                        for comp_, lags_ in processed_component_lags[
                            lags_abbrev
                        ].items()
                    }
        return processed_lags, processed_component_lags

    def _get_lags(self, lags_type: str):
        """
        If lags were specified in a component-wise manner, they are contained in self.component_lags and
        the values in self.lags should be ignored as they correspond just the extreme values.
        """
        if lags_type in self.component_lags:
            return self.component_lags[lags_type]
        else:
            return self.lags.get(lags_type, None)

    @property
    def _model_encoder_settings(
        self,
    ) -> tuple[int, int, bool, bool, Optional[list[int]], Optional[list[int]]]:
        target_lags = self.lags.get("target", [0])
        lags_past_covariates = self.lags.get("past", None)
        if lags_past_covariates is not None:
            lags_past_covariates = [
                min(lags_past_covariates)
                - int(not self.multi_models) * (self.output_chunk_length - 1),
                max(lags_past_covariates),
            ]
        lags_future_covariates = self.lags.get("future", None)
        if lags_future_covariates is not None:
            lags_future_covariates = [
                min(lags_future_covariates)
                - int(not self.multi_models) * (self.output_chunk_length - 1),
                max(lags_future_covariates),
            ]
        return (
            abs(min(target_lags)),
            self.output_chunk_length + self.output_chunk_shift,
            lags_past_covariates is not None,
            lags_future_covariates is not None,
            lags_past_covariates,
            lags_future_covariates,
        )

    @property
    def extreme_lags(
        self,
    ) -> tuple[
        Optional[int],
        Optional[int],
        Optional[int],
        Optional[int],
        Optional[int],
        Optional[int],
        int,
        Optional[int],
    ]:
        min_target_lag = self.lags["target"][0] if "target" in self.lags else None
        max_target_lag = self.output_chunk_length - 1 + self.output_chunk_shift
        min_past_cov_lag = self.lags["past"][0] if "past" in self.lags else None
        max_past_cov_lag = self.lags["past"][-1] if "past" in self.lags else None
        min_future_cov_lag = self.lags["future"][0] if "future" in self.lags else None
        max_future_cov_lag = self.lags["future"][-1] if "future" in self.lags else None
        return (
            min_target_lag,
            max_target_lag,
            min_past_cov_lag,
            max_past_cov_lag,
            min_future_cov_lag,
            max_future_cov_lag,
            self.output_chunk_shift,
            None,
        )

    @property
    def supports_multivariate(self) -> bool:
        """
        If available, uses `model`'s native multivariate support. If not available, obtains multivariate support by
        wrapping the univariate model in a `sklearn.multioutput.MultiOutputRegressor`.
        """
        return True

    @property
    def min_train_series_length(self) -> int:
        return max(
            3,
            (
                -self.lags["target"][0] + self.output_chunk_length
                if "target" in self.lags
                else self.output_chunk_length
            )
            + self.output_chunk_shift,
        )

    @property
    def min_train_samples(self) -> int:
        return 2

    @property
    def output_chunk_length(self) -> int:
        return self._output_chunk_length

    @property
    def output_chunk_shift(self) -> int:
        return self._output_chunk_shift

    def get_estimator(
        self, horizon: int, target_dim: int, quantile: Optional[float] = None
    ):
        """Returns the estimator that forecasts the `horizon`th step of the `target_dim`th target component.

        For probabilistic models fitting quantiles, it is possible to also specify the quantile.

        The model is returned directly if it supports multi-output natively.

        Note: Internally, estimators are grouped by `output_chunk_length` position, then by component. For probabilistic
        models fitting quantiles, there is an additional abstraction layer, grouping the estimators by `quantile`.

        Parameters
        ----------
        horizon
            The index of the forecasting point within `output_chunk_length`.
        target_dim
            The index of the target component.
        quantile
            Optionally, for probabilistic model with `likelihood="quantile"`, a quantile value.
        """
        if not isinstance(self.model, MultiOutputRegressor):
            logger.warning(
                "Model supports multi-output; a single estimator forecasts all the horizons and components."
            )
            return self.model

        if not 0 <= horizon < self.output_chunk_length:
            raise_log(
                ValueError(
                    f"`horizon` must be `>= 0` and `< output_chunk_length={self.output_chunk_length}`."
                ),
                logger,
            )
        if not 0 <= target_dim < self.input_dim["target"]:
            raise_log(
                ValueError(
                    f"`target_dim` must be `>= 0`, and `< n_target_components={self.input_dim['target']}`."
                ),
                logger,
            )

        # when multi_models=True, one model per horizon and target component
        idx_estimator = (
            self.multi_models * self.input_dim["target"] * horizon + target_dim
        )
        if quantile is None:
            return self.model.estimators_[idx_estimator]

        # for quantile-models, the estimators are also grouped by quantiles
        if not isinstance(self.likelihood, QuantileRegression):
            raise_log(
                ValueError(
                    "`quantile` is only supported for probabilistic models that "
                    "use `likelihood='quantile'`."
                ),
                logger,
            )
        if quantile not in self._model_container:
            raise_log(
                ValueError(
                    f"Invalid `quantile={quantile}`. Must be one of the fitted quantiles "
                    f"`{list(self._model_container.keys())}`."
                ),
                logger,
            )
        return self._model_container[quantile].estimators_[idx_estimator]

    def _add_val_set_to_kwargs(
        self,
        kwargs: dict,
        val_series: Sequence[TimeSeries],
        val_past_covariates: Optional[Sequence[TimeSeries]],
        val_future_covariates: Optional[Sequence[TimeSeries]],
        val_sample_weight: Optional[Union[Sequence[TimeSeries], str]],
        max_samples_per_ts: int,
    ) -> dict:
        """Creates a validation set and returns a new set of kwargs passed to `self.model.fit()` including the
        validation set. This method can be overridden if the model requires a different logic to add the eval set."""
        val_samples, val_labels, val_weight = self._create_lagged_data(
            series=val_series,
            past_covariates=val_past_covariates,
            future_covariates=val_future_covariates,
            max_samples_per_ts=max_samples_per_ts,
            sample_weight=val_sample_weight,
            last_static_covariates_shape=self._static_covariates_shape,
        )
        # create validation sets for MultiOutputRegressor
        if val_labels.ndim == 2 and isinstance(self.model, MultiOutputRegressor):
            val_sets, val_weights = [], []
            for i in range(val_labels.shape[1]):
                val_sets.append((val_samples, val_labels[:, i]))
                if val_weight is not None:
                    val_weights.append(val_weight[:, i])
            val_weights = val_weights or None
        else:
            val_sets = [(val_samples, val_labels)]
            val_weights = [val_weight]

        val_set_name, val_weight_name = self.val_set_params
        return dict(kwargs, **{val_set_name: val_sets, val_weight_name: val_weights})

    def _create_lagged_data(
        self,
        series: Sequence[TimeSeries],
        past_covariates: Sequence[TimeSeries],
        future_covariates: Sequence[TimeSeries],
        max_samples_per_ts: int,
        sample_weight: Optional[Union[TimeSeries, str]] = None,
        last_static_covariates_shape: Optional[tuple[int, int]] = None,
    ):
        (
            features,
            labels,
            _,
            self._static_covariates_shape,
            sample_weights,
        ) = create_lagged_training_data(
            target_series=series,
            output_chunk_length=self.output_chunk_length,
            output_chunk_shift=self.output_chunk_shift,
            past_covariates=past_covariates,
            future_covariates=future_covariates,
            lags=self._get_lags("target"),
            lags_past_covariates=self._get_lags("past"),
            lags_future_covariates=self._get_lags("future"),
            uses_static_covariates=self.uses_static_covariates,
            last_static_covariates_shape=last_static_covariates_shape,
            max_samples_per_ts=max_samples_per_ts,
            multi_models=self.multi_models,
            check_inputs=False,
            concatenate=False,
            sample_weight=sample_weight,
        )

        expected_nb_feat = (
            features[0].shape[1]
            if isinstance(features, Sequence)
            else features.shape[1]
        )
        for i, (X_i, y_i) in enumerate(zip(features, labels)):
            # TODO: account for scenario where two wrong shapes can silently hide the problem
            if expected_nb_feat != X_i.shape[1]:
                shape_error_msg = []
                for ts, cov_name, arg_name in zip(
                    [series, past_covariates, future_covariates],
                    ["target", "past", "future"],
                    ["series", "past_covariates", "future_covariates"],
                ):
                    if ts is not None and ts[i].width != self.input_dim[cov_name]:
                        shape_error_msg.append(
                            f"Expected {self.input_dim[cov_name]} components but received "
                            f"{ts[i].width} components at index {i} of `{arg_name}`."
                        )
                raise_log(ValueError("\n".join(shape_error_msg)), logger)
            features[i] = X_i[:, :, 0]
            labels[i] = y_i[:, :, 0]
            if sample_weights is not None:
                sample_weights[i] = sample_weights[i][:, :, 0]

        features = np.concatenate(features, axis=0)
        labels = np.concatenate(labels, axis=0)
        if sample_weights is not None:
            sample_weights = np.concatenate(sample_weights, axis=0)

        # if labels are of shape (n_samples, 1) flatten it to shape (n_samples,)
        if labels.ndim == 2 and labels.shape[1] == 1:
            labels = labels.ravel()
        if (
            sample_weights is not None
            and sample_weights.ndim == 2
            and sample_weights.shape[1] == 1
        ):
            sample_weights = sample_weights.ravel()

        return features, labels, sample_weights

<<<<<<< HEAD
    def _format_samples(
        self, samples: np.ndarray, labels: Optional[np.ndarray] = None
    ) -> tuple[Any, Any]:
        """
        Subclasses can override this method to format the samples and labels before fit and predict.
=======
    def _format_samples(self, samples: np.ndarray, labels: Optional[np.ndarray] = None):
        """
        Let subclasses override this method to format the samples and labels before fitting the model.
>>>>>>> cf9ec8d6
        """
        return samples, labels

    def _fit_model(
        self,
        series: Sequence[TimeSeries],
        past_covariates: Sequence[TimeSeries],
        future_covariates: Sequence[TimeSeries],
        max_samples_per_ts: int,
        sample_weight: Optional[Union[Sequence[TimeSeries], str]],
        val_series: Optional[Sequence[TimeSeries]] = None,
        val_past_covariates: Optional[Sequence[TimeSeries]] = None,
        val_future_covariates: Optional[Sequence[TimeSeries]] = None,
        val_sample_weight: Optional[Union[Sequence[TimeSeries], str]] = None,
        **kwargs,
    ):
        """
        Function that fit the model. Deriving classes can override this method for adding additional
        parameters (e.g., adding validation data), keeping the sanity checks on series performed by fit().
        """
        training_samples, training_labels, sample_weights = self._create_lagged_data(
            series=series,
            past_covariates=past_covariates,
            future_covariates=future_covariates,
            max_samples_per_ts=max_samples_per_ts,
            sample_weight=sample_weight,
            last_static_covariates_shape=None,
        )

        if self.supports_val_set and val_series is not None:
            kwargs = self._add_val_set_to_kwargs(
                kwargs=kwargs,
                val_series=val_series,
                val_past_covariates=val_past_covariates,
                val_future_covariates=val_future_covariates,
                val_sample_weight=val_sample_weight,
                max_samples_per_ts=max_samples_per_ts,
            )

        # only use `sample_weight` if model supports it
        sample_weight_kwargs = dict()
        if sample_weights is not None:
            if self.supports_sample_weight:
                sample_weight_kwargs = {"sample_weight": sample_weights}
            else:
                logger.warning(
                    "`sample_weight` was ignored since underlying regression model's "
                    "`fit()` method does not support it."
                )
        training_samples, training_labels = self._format_samples(
            training_samples, training_labels
        )
        self.model.fit(
            training_samples, training_labels, **sample_weight_kwargs, **kwargs
        )

        # generate and store the lagged components names (for feature importance analysis)
        self._lagged_feature_names, self._lagged_label_names = (
            create_lagged_component_names(
                target_series=series,
                past_covariates=past_covariates,
                future_covariates=future_covariates,
                lags=self._get_lags("target"),
                lags_past_covariates=self._get_lags("past"),
                lags_future_covariates=self._get_lags("future"),
                output_chunk_length=self.output_chunk_length,
                concatenate=False,
                use_static_covariates=self.uses_static_covariates,
            )
        )

    def fit(
        self,
        series: Union[TimeSeries, Sequence[TimeSeries]],
        past_covariates: Optional[Union[TimeSeries, Sequence[TimeSeries]]] = None,
        future_covariates: Optional[Union[TimeSeries, Sequence[TimeSeries]]] = None,
        max_samples_per_ts: Optional[int] = None,
        n_jobs_multioutput_wrapper: Optional[int] = None,
        sample_weight: Optional[Union[TimeSeries, Sequence[TimeSeries], str]] = None,
        **kwargs,
    ):
        """
        Fit/train the model on one or multiple series.

        Parameters
        ----------
        series
            TimeSeries or Sequence[TimeSeries] object containing the target values.
        past_covariates
            Optionally, a series or sequence of series specifying past-observed covariates
        future_covariates
            Optionally, a series or sequence of series specifying future-known covariates
        max_samples_per_ts
            This is an integer upper bound on the number of tuples that can be produced
            per time series. It can be used in order to have an upper bound on the total size of the dataset and
            ensure proper sampling. If `None`, it will read all of the individual time series in advance (at dataset
            creation) to know their sizes, which might be expensive on big datasets.
            If some series turn out to have a length that would allow more than `max_samples_per_ts`, only the
            most recent `max_samples_per_ts` samples will be considered.
        n_jobs_multioutput_wrapper
            Number of jobs of the MultiOutputRegressor wrapper to run in parallel. Only used if the model doesn't
            support multi-output regression natively.
        sample_weight
            Optionally, some sample weights to apply to the target `series` labels. They are applied per observation,
            per label (each step in `output_chunk_length`), and per component.
            If a series or sequence of series, then those weights are used. If the weight series only have a single
            component / column, then the weights are applied globally to all components in `series`. Otherwise, for
            component-specific weights, the number of components must match those of `series`.
            If a string, then the weights are generated using built-in weighting functions. The available options are
            `"linear"` or `"exponential"` decay - the further in the past, the lower the weight. The weights are
            computed globally based on the length of the longest series in `series`. Then for each series, the weights
            are extracted from the end of the global weights. This gives a common time weighting across all series.
        **kwargs
            Additional keyword arguments passed to the `fit` method of the model.
        """
        # guarantee that all inputs are either list of TimeSeries or None
        series = series2seq(series)
        past_covariates = series2seq(past_covariates)
        future_covariates = series2seq(future_covariates)
        val_series = series2seq(kwargs.pop("val_series", None))
        val_past_covariates = series2seq(kwargs.pop("val_past_covariates", None))
        val_future_covariates = series2seq(kwargs.pop("val_future_covariates", None))

        if not isinstance(sample_weight, str):
            sample_weight = series2seq(sample_weight)
        val_sample_weight = kwargs.pop("val_sample_weight", None)
        if not isinstance(val_sample_weight, str):
            val_sample_weight = series2seq(val_sample_weight)

        self.encoders = self.initialize_encoders()
        if self.encoders.encoding_available:
            past_covariates, future_covariates = self.generate_fit_encodings(
                series=series,
                past_covariates=past_covariates,
                future_covariates=future_covariates,
            )

        if past_covariates is not None:
            self._uses_past_covariates = True
        if future_covariates is not None:
            self._uses_future_covariates = True
        if (
            get_single_series(series).static_covariates is not None
            and self.supports_static_covariates
            and self.considers_static_covariates
        ):
            self._verify_static_covariates(get_single_series(series).static_covariates)
            self._uses_static_covariates = True

        for covs, name in zip([past_covariates, future_covariates], ["past", "future"]):
            raise_if(
                covs is not None and name not in self.lags,
                f"`{name}_covariates` not None in `fit()` method call, but `lags_{name}_covariates` is None in "
                f"constructor.",
            )

            raise_if(
                covs is None and name in self.lags,
                f"`{name}_covariates` is None in `fit()` method call, but `lags_{name}_covariates` is not None in "
                "constructor.",
            )

        if self.supports_val_set:
            val_series, val_past_covariates, val_future_covariates = (
                self._process_validation_set(
                    series=series,
                    past_covariates=past_covariates,
                    future_covariates=future_covariates,
                    val_series=val_series,
                    val_past_covariates=val_past_covariates,
                    val_future_covariates=val_future_covariates,
                )
            )

        # saving the dims of all input series to check at prediction time
        self.input_dim = {
            "target": series[0].width,
            "past": past_covariates[0].width if past_covariates else None,
            "future": future_covariates[0].width if future_covariates else None,
        }

        # Check if multi-output regression is required
        requires_multioutput = not series[0].is_univariate or (
            self.output_chunk_length > 1 and self.multi_models
        )

        # If multi-output required and model doesn't support it natively, wrap it in a MultiOutputRegressor
        if (
            requires_multioutput
            and not isinstance(self.model, MultiOutputRegressor)
            and (
                not self._supports_native_multioutput
                or sample_weight
                is not None  # we have 2D sample (and time) weights, only supported in Darts
            )
        ):
            val_set_name, val_weight_name = self.val_set_params
            mor_kwargs = {
                "eval_set_name": val_set_name,
                "eval_weight_name": val_weight_name,
                "n_jobs": n_jobs_multioutput_wrapper,
            }
            self.model = MultiOutputRegressor(self.model, **mor_kwargs)

        if (
            not isinstance(self.model, MultiOutputRegressor)
            and n_jobs_multioutput_wrapper is not None
        ):
            logger.warning("Provided `n_jobs_multioutput_wrapper` wasn't used.")

        super().fit(
            series=seq2series(series),
            past_covariates=seq2series(past_covariates),
            future_covariates=seq2series(future_covariates),
        )
        variate2arg = {
            "target": "lags",
            "past": "lags_past_covariates",
            "future": "lags_future_covariates",
        }

        # if provided, component-wise lags must be defined for all the components of the first series
        component_lags_error_msg = []
        for variate_type, variate in zip(
            ["target", "past", "future"], [series, past_covariates, future_covariates]
        ):
            if variate_type not in self.component_lags:
                continue

            # ignore the fallback lags entry
            provided_components = set(self.component_lags[variate_type].keys())
            required_components = set(variate[0].components)

            wrong_components = list(
                provided_components - {"default_lags"} - required_components
            )
            missing_keys = list(required_components - provided_components)
            # lags were specified for unrecognized components
            if len(wrong_components) > 0:
                component_lags_error_msg.append(
                    f"The `{variate2arg[variate_type]}` dictionary specifies lags for components that are not "
                    f"present in the series : {wrong_components}. They must be removed to avoid any ambiguity."
                )
            elif len(missing_keys) > 0 and "default_lags" not in provided_components:
                component_lags_error_msg.append(
                    f"The {variate2arg[variate_type]} dictionary is missing the lags for the following components "
                    f"present in the series: {missing_keys}. The key 'default_lags' can be used to provide lags for "
                    f"all the non-explicitely defined components."
                )
            else:
                # reorder the components based on the input series, insert the default when necessary
                self.component_lags[variate_type] = {
                    comp_name: (
                        self.component_lags[variate_type][comp_name]
                        if comp_name in self.component_lags[variate_type]
                        else self.component_lags[variate_type]["default_lags"]
                    )
                    for comp_name in variate[0].components
                }

        # single error message for all the lags arguments
        if len(component_lags_error_msg) > 0:
            raise_log(ValueError("\n".join(component_lags_error_msg)), logger)

        self._fit_model(
            series=series,
            past_covariates=past_covariates,
            future_covariates=future_covariates,
            val_series=val_series,
            val_past_covariates=val_past_covariates,
            val_future_covariates=val_future_covariates,
            sample_weight=sample_weight,
            val_sample_weight=val_sample_weight,
            max_samples_per_ts=max_samples_per_ts,
            **kwargs,
        )
        return self

    def predict(
        self,
        n: int,
        series: Optional[Union[TimeSeries, Sequence[TimeSeries]]] = None,
        past_covariates: Optional[Union[TimeSeries, Sequence[TimeSeries]]] = None,
        future_covariates: Optional[Union[TimeSeries, Sequence[TimeSeries]]] = None,
        num_samples: int = 1,
        verbose: bool = False,
        predict_likelihood_parameters: bool = False,
        show_warnings: bool = True,
        **kwargs,
    ) -> Union[TimeSeries, Sequence[TimeSeries]]:
        """Forecasts values for `n` time steps after the end of the series.

        Parameters
        ----------
        n : int
            Forecast horizon - the number of time steps after the end of the series for which to produce predictions.
        series : TimeSeries or list of TimeSeries, optional
            Optionally, one or several input `TimeSeries`, representing the history of the target series whose future
            is to be predicted. If specified, the method returns the forecasts of these series. Otherwise, the method
            returns the forecast of the (single) training series.
        past_covariates : TimeSeries or list of TimeSeries, optional
            Optionally, the past-observed covariates series needed as inputs for the model.
            They must match the covariates used for training in terms of dimension and type.
        future_covariates : TimeSeries or list of TimeSeries, optional
            Optionally, the future-known covariates series needed as inputs for the model.
            They must match the covariates used for training in terms of dimension and type.
        num_samples : int, default: 1
            Number of times a prediction is sampled from a probabilistic model. Should be set to 1
            for deterministic models.
        verbose
            Whether to print the progress.
        predict_likelihood_parameters
            If set to `True`, the model predicts the parameters of its `likelihood` instead of the target. Only
            supported for probabilistic models with a likelihood, `num_samples = 1` and `n<=output_chunk_length`.
            Default: ``False``
        **kwargs : dict, optional
            Additional keyword arguments passed to the `predict` method of the model. Only works with
            univariate target series.
        show_warnings
            Optionally, control whether warnings are shown. Not effective for all models.
        """
        if series is None:
            # then there must be a single TS, and that was saved in super().fit as self.training_series
            if self.training_series is None:
                raise_log(
                    ValueError(
                        "Input `series` must be provided. This is the result either from fitting on multiple series, "
                        "from not having fit the model yet, or from loading a model saved with `clean=True`."
                    ),
                    logger,
                )
            series = self.training_series

        called_with_single_series = isinstance(series, TimeSeries)

        # guarantee that all inputs are either list of TimeSeries or None
        series = series2seq(series)

        if past_covariates is None and self.past_covariate_series is not None:
            past_covariates = [self.past_covariate_series] * len(series)
        if future_covariates is None and self.future_covariate_series is not None:
            future_covariates = [self.future_covariate_series] * len(series)
        past_covariates = series2seq(past_covariates)
        future_covariates = series2seq(future_covariates)

        if self.uses_static_covariates:
            self._verify_static_covariates(series[0].static_covariates)

        # encoders are set when calling fit(), but not when calling fit_from_dataset()
        # when covariates are loaded from model, they already contain the encodings: this is not a problem as the
        # encoders regenerate the encodings
        if self.encoders.encoding_available:
            past_covariates, future_covariates = self.generate_predict_encodings(
                n=n,
                series=series,
                past_covariates=past_covariates,
                future_covariates=future_covariates,
            )
        super().predict(
            n,
            series,
            past_covariates,
            future_covariates,
            num_samples,
            verbose,
            predict_likelihood_parameters,
            show_warnings,
        )

        # check that the input sizes of the target series and covariates match
        pred_input_dim = {
            "target": series[0].width,
            "past": past_covariates[0].width if past_covariates else None,
            "future": future_covariates[0].width if future_covariates else None,
        }
        raise_if_not(
            pred_input_dim == self.input_dim,
            f"The number of components of the target series and the covariates provided for prediction doesn't "
            f"match the number of components of the target series and the covariates this model has been "
            f"trained on.\n"
            f"Provided number of components for prediction: {pred_input_dim}\n"
            f"Provided number of components for training: {self.input_dim}",
        )

        # prediction preprocessing
        covariates = {
            "past": (past_covariates, self.lags.get("past")),
            "future": (future_covariates, self.lags.get("future")),
        }

        # prepare one_shot shift and step
        if self.multi_models:
            shift = 0
            step = self.output_chunk_length
        else:
            shift = self.output_chunk_length - 1
            step = 1

        # dictionary containing covariate data over time span required for prediction
        covariate_matrices = {}
        # dictionary containing covariate lags relative to minimum covariate lag
        relative_cov_lags = {}
        for cov_type, (covs, lags) in covariates.items():
            if covs is None:
                continue

            relative_cov_lags[cov_type] = np.array(lags) - lags[0]
            covariate_matrices[cov_type] = []
            for idx, (ts, cov) in enumerate(zip(series, covs)):
                # how many steps to go back from end of target series for start of covariates
                steps_back = -(min(lags) + 1) + shift
                lags_diff = max(lags) - min(lags) + 1
                # over how many steps the covariates range
                n_steps = lags_diff + max(0, n - self.output_chunk_length) + shift

                # calculate first and last required covariate time steps
                start_ts = ts.end_time() - ts.freq * steps_back
                end_ts = start_ts + ts.freq * (n_steps - 1)

                # check for sufficient covariate data
                if not (cov.start_time() <= start_ts and cov.end_time() >= end_ts):
                    index_text = (
                        " "
                        if called_with_single_series
                        else f" at list/sequence index {idx} "
                    )
                    raise_log(
                        ValueError(
                            f"The `{cov_type}_covariates`{index_text}are not long enough. "
                            f"Given horizon `n={n}`, `min(lags_{cov_type}_covariates)={lags[0]}`, "
                            f"`max(lags_{cov_type}_covariates)={lags[-1]}` and "
                            f"`output_chunk_length={self.output_chunk_length}`, the `{cov_type}_covariates` have to "
                            f"range from {start_ts} until {end_ts} (inclusive), but they only range from "
                            f"{cov.start_time()} until {cov.end_time()}."
                        ),
                        logger=logger,
                    )

                # use slice() instead of [] as for integer-indexed series [] does not act on time index
                # for range indexes, we make the end timestamp inclusive here
                end_ts = end_ts + ts.freq if ts.has_range_index else end_ts
                covariate_matrices[cov_type].append(
                    cov.slice(start_ts, end_ts).values(copy=False)
                )

            covariate_matrices[cov_type] = np.stack(covariate_matrices[cov_type])

        series_matrix = None
        if "target" in self.lags:
            series_matrix = np.stack([
                ts.values(copy=False)[self.lags["target"][0] - shift :, :]
                for ts in series
            ])

        # repeat series_matrix to shape (num_samples * num_series, n_lags, n_components)
        # [series 0 sample 0, series 0 sample 1, ..., series n sample k]
        series_matrix = np.repeat(series_matrix, num_samples, axis=0)

        # same for covariate matrices
        for cov_type, data in covariate_matrices.items():
            covariate_matrices[cov_type] = np.repeat(data, num_samples, axis=0)

        # for concatenating target with predictions (or quantile parameters)
        likelihood = self.likelihood
        if predict_likelihood_parameters and likelihood is not None:
            # with `multi_models=False`, the predictions are concatenated with the past target, even if `n<=ocl`
            # to make things work, we just append the first predicted parameter (it will never be accessed)
            sample_slice = slice(0, None, likelihood.num_parameters)
        else:
            sample_slice = slice(None)

        # prediction
        predictions = []
        last_step_shift = 0
        # t_pred indicates the number of time steps after the first prediction
        for t_pred in range(0, n, step):
            # in case of autoregressive forecast `(t_pred > 0)` and if `n` is not a round multiple of `step`,
            # we have to step back `step` from `n` in the last iteration
            if 0 < n - t_pred < step and t_pred > 0:
                last_step_shift = t_pred - (n - step)
                t_pred = n - step

            # concatenate previous iteration forecasts
            if "target" in self.lags and predictions:
                series_matrix = np.concatenate(
                    [series_matrix, predictions[-1][:, :, sample_slice]], axis=1
                )

            # extract and concatenate lags from target and covariates series
            X = _create_lagged_data_autoregression(
                target_series=series,
                t_pred=t_pred,
                shift=shift,
                last_step_shift=last_step_shift,
                series_matrix=series_matrix,
                covariate_matrices=covariate_matrices,
                lags=self.lags,
                component_lags=self.component_lags,
                relative_cov_lags=relative_cov_lags,
                num_samples=num_samples,
                uses_static_covariates=self.uses_static_covariates,
                last_static_covariates_shape=self._static_covariates_shape,
            )

            # X has shape (n_series * n_samples, n_regression_features)
            prediction = self._predict(
                X, num_samples, predict_likelihood_parameters, **kwargs
            )
            # prediction shape (n_series * n_samples, output_chunk_length, n_components)
            # append prediction to final predictions
            predictions.append(prediction[:, last_step_shift:])

        # concatenate and use first n points as prediction
        predictions = np.concatenate(predictions, axis=1)[:, :n]

        # bring into correct shape: (n_series, output_chunk_length, n_components, n_samples)
        predictions = np.moveaxis(
            predictions.reshape(len(series), num_samples, n, -1), 1, -1
        )

        # build time series from the predicted values starting after end of series
        predictions = [
            self._build_forecast_series(
                points_preds=row,
                input_series=input_tgt,
                custom_components=(
                    self.likelihood.component_names(input_tgt)
                    if predict_likelihood_parameters
                    else None
                ),
                with_static_covs=False if predict_likelihood_parameters else True,
                with_hierarchy=False if predict_likelihood_parameters else True,
                pred_start=input_tgt.end_time()
                + (1 + self.output_chunk_shift) * input_tgt.freq,
            )
            for idx_ts, (row, input_tgt) in enumerate(zip(predictions, series))
        ]

        return predictions[0] if called_with_single_series else predictions

    def _predict(
        self,
        x: np.ndarray,
        num_samples: int,
        predict_likelihood_parameters: bool,
        **kwargs,
    ) -> np.ndarray:
<<<<<<< HEAD
        """Generate predictions.

        Generates deterministic predictions if no `Likelihood` was used.
        Otherwise, generates probabilistic predictions. Either sampled from the predicted distribution,
        or the predicted distribution parameters directly.
        """
        x, _ = self._format_samples(x)
        if self.likelihood is not None:
            return self.likelihood.predict(
                model=self,
                x=x,
                num_samples=num_samples,
                predict_likelihood_parameters=predict_likelihood_parameters,
                **kwargs,
            )

=======
        """By default, the regression model returns a single sample."""
        x, _ = self._format_samples(x)
>>>>>>> cf9ec8d6
        prediction = self.model.predict(x, **kwargs)
        k = x.shape[0]
        return prediction.reshape(k, self.pred_dim, -1)

    @property
    def lagged_feature_names(self) -> Optional[list[str]]:
        """The lagged feature names the model has been trained on.

        The naming convention for target, past and future covariates is: ``"{name}_{type}_lag{i}"``, where:

            - ``{name}`` the component name of the (first) series
            - ``{type}`` is the feature type, one of "target", "pastcov", and "futcov"
            - ``{i}`` is the lag value

        The naming convention for static covariates is: ``"{name}_statcov_target_{comp}"``, where:

            - ``{name}`` the static covariate name of the (first) series
            - ``{comp}`` the target component name of the (first) that the static covariate act on. If the static
                covariate acts globally on a multivariate target series, will show "global".
        """
        return self._lagged_feature_names

    @property
    def lagged_label_names(self) -> Optional[list[str]]:
        """The lagged label name for the model's estimators.

        The naming convention is: ``"{name}_target_hrz{i}"``, where:

            - ``{name}`` the component name of the (first) series
            - ``{i}`` is the position in output_chunk_length (label lag)
        """
        return self._lagged_label_names

    def __str__(self):
        return self.model.__str__()

    @property
    def likelihood(self) -> Optional[SKLearnLikelihood]:
        return getattr(self, "_likelihood", None)

    @property
    def supports_past_covariates(self) -> bool:
        return len(self.lags.get("past", [])) > 0

    @property
    def supports_future_covariates(self) -> bool:
        return len(self.lags.get("future", [])) > 0

    @property
    def supports_static_covariates(self) -> bool:
        return True

    @property
    def supports_probabilistic_prediction(self) -> bool:
        return self.likelihood is not None

    @property
    def supports_val_set(self) -> bool:
        """Whether the model supports a validation set during training."""
        return False

    @property
    def supports_sample_weight(self) -> bool:
        """Whether the model supports a validation set during training."""
        return (
            self.model.supports_sample_weight
            if isinstance(self.model, MultiOutputRegressor)
            else has_fit_parameter(self.model, "sample_weight")
        )

    @property
    def val_set_params(self) -> tuple[Optional[str], Optional[str]]:
        """Returns the parameter names for the validation set, and validation sample weights if it supports
        a validation set."""
        return None, None

    def _check_optimizable_historical_forecasts(
        self,
        forecast_horizon: int,
        retrain: Union[bool, int, Callable[..., bool]],
        show_warnings: bool,
    ) -> bool:
        """
        Historical forecast can be optimized only if `retrain=False` and `forecast_horizon <= model.output_chunk_length`
        (no auto-regression required).
        """
        return _check_optimizable_historical_forecasts_global_models(
            model=self,
            forecast_horizon=forecast_horizon,
            retrain=retrain,
            show_warnings=show_warnings,
            allow_autoregression=False,
        )

    def _optimized_historical_forecasts(
        self,
        series: Union[TimeSeries, Sequence[TimeSeries]],
        past_covariates: Optional[Union[TimeSeries, Sequence[TimeSeries]]] = None,
        future_covariates: Optional[Union[TimeSeries, Sequence[TimeSeries]]] = None,
        num_samples: int = 1,
        start: Optional[Union[pd.Timestamp, float, int]] = None,
        start_format: Literal["position", "value"] = "value",
        forecast_horizon: int = 1,
        stride: int = 1,
        overlap_end: bool = False,
        last_points_only: bool = True,
        verbose: bool = False,
        show_warnings: bool = True,
        predict_likelihood_parameters: bool = False,
        **kwargs,
    ) -> Union[TimeSeries, Sequence[TimeSeries], Sequence[Sequence[TimeSeries]]]:
        """
        For RegressionModels we create the lagged prediction data once per series using a moving window.
        With this, we can avoid having to recreate the tabular input data and call `model.predict()` for each
        forecastable index and series.
        Additionally, there is a dedicated subroutines for `last_points_only=True` and `last_points_only=False`.

        TODO: support forecast_horizon > output_chunk_length (auto-regression)
        """
        series, past_covariates, future_covariates, series_seq_type = (
            _process_historical_forecast_input(
                model=self,
                series=series,
                past_covariates=past_covariates,
                future_covariates=future_covariates,
                forecast_horizon=forecast_horizon,
                allow_autoregression=False,
            )
        )

        # TODO: move the loop here instead of duplicated code in each sub-routine?
        if last_points_only:
            hfc = _optimized_historical_forecasts_last_points_only(
                model=self,
                series=series,
                past_covariates=past_covariates,
                future_covariates=future_covariates,
                num_samples=num_samples,
                start=start,
                start_format=start_format,
                forecast_horizon=forecast_horizon,
                stride=stride,
                overlap_end=overlap_end,
                show_warnings=show_warnings,
                verbose=verbose,
                predict_likelihood_parameters=predict_likelihood_parameters,
                **kwargs,
            )
        else:
            hfc = _optimized_historical_forecasts_all_points(
                model=self,
                series=series,
                past_covariates=past_covariates,
                future_covariates=future_covariates,
                num_samples=num_samples,
                start=start,
                start_format=start_format,
                forecast_horizon=forecast_horizon,
                stride=stride,
                overlap_end=overlap_end,
                show_warnings=show_warnings,
                verbose=verbose,
                predict_likelihood_parameters=predict_likelihood_parameters,
                **kwargs,
            )
        return series2seq(hfc, seq_type_out=series_seq_type)

    @property
    def _supports_native_multioutput(self) -> bool:
        """
        Returns True if the model supports multi-output regression natively.
        """
        model = (
            self.model.estimator
            if isinstance(self.model, MultiOutputRegressor)
            else self.model
        )
        return model.__sklearn_tags__().target_tags.multi_output


class _QuantileModelContainer(OrderedDict):
    def __init__(self):
        super().__init__()


class RegressionModelWithCategoricalFeatures(RegressionModel, ABC):
    def __init__(
        self,
        model,
        lags: Union[int, list] = None,
        lags_past_covariates: Union[int, list[int]] = None,
        lags_future_covariates: Union[tuple[int, int], list[int]] = None,
        output_chunk_length: int = 1,
        output_chunk_shift: int = 0,
        add_encoders: Optional[dict] = None,
        multi_models: Optional[bool] = True,
        use_static_covariates: bool = True,
        categorical_past_covariates: Optional[Union[str, list[str]]] = None,
        categorical_future_covariates: Optional[Union[str, list[str]]] = None,
        categorical_static_covariates: Optional[Union[str, list[str]]] = None,
    ):
        """
        Extension of `RegressionModel` for regression models that support categorical features.

        Parameters
        ----------
        model
            Scikit-learn-like model with ``fit()`` and ``predict()`` methods. Also possible to use model that doesn't
            support multi-output regression for multivariate timeseries, in which case one regressor
            will be used per component in the multivariate series.
        lags
            Lagged target `series` values used to predict the next time step/s.
            If an integer, must be > 0. Uses the last `n=lags` past lags; e.g. `(-1, -2, ..., -lags)`, where `0`
            corresponds the first predicted time step of each sample. If `output_chunk_shift > 0`, then
            lag `-1` translates to `-1 - output_chunk_shift` steps before the first prediction step.
            If a list of integers, each value must be < 0. Uses only the specified values as lags.
            If a dictionary, the keys correspond to the `series` component names (of the first series when
            using multiple series) and the values correspond to the component lags (integer or list of integers). The
            key 'default_lags' can be used to provide default lags for un-specified components. Raises and error if some
            components are missing and the 'default_lags' key is not provided.
        lags_past_covariates
            Lagged `past_covariates` values used to predict the next time step/s.
            If an integer, must be > 0. Uses the last `n=lags_past_covariates` past lags; e.g. `(-1, -2, ..., -lags)`,
            where `0` corresponds to the first predicted time step of each sample. If `output_chunk_shift > 0`, then
            lag `-1` translates to `-1 - output_chunk_shift` steps before the first prediction step.
            If a list of integers, each value must be < 0. Uses only the specified values as lags.
            If a dictionary, the keys correspond to the `past_covariates` component names (of the first series when
            using multiple series) and the values correspond to the component lags (integer or list of integers). The
            key 'default_lags' can be used to provide default lags for un-specified components. Raises and error if some
            components are missing and the 'default_lags' key is not provided.
        lags_future_covariates
            Lagged `future_covariates` values used to predict the next time step/s. The lags are always relative to the
            first step in the output chunk, even when `output_chunk_shift > 0`.
            If a tuple of `(past, future)`, both values must be > 0. Uses the last `n=past` past lags and `n=future`
            future lags; e.g. `(-past, -(past - 1), ..., -1, 0, 1, .... future - 1)`, where `0` corresponds the first
            predicted time step of each sample. If `output_chunk_shift > 0`, the position of negative lags differ from
            those of `lags` and `lags_past_covariates`. In this case a future lag `-5` would point at the same
            step as a target lag of `-5 + output_chunk_shift`.
            If a list of integers, uses only the specified values as lags.
            If a dictionary, the keys correspond to the `future_covariates` component names (of the first series when
            using multiple series) and the values correspond to the component lags (tuple or list of integers). The key
            'default_lags' can be used to provide default lags for un-specified components. Raises and error if some
            components are missing and the 'default_lags' key is not provided.
        output_chunk_length
            Number of time steps predicted at once (per chunk) by the internal model. It is not the same as forecast
            horizon `n` used in `predict()`, which is the desired number of prediction points generated using a
            one-shot- or autoregressive forecast. Setting `n <= output_chunk_length` prevents auto-regression. This is
            useful when the covariates don't extend far enough into the future, or to prohibit the model from using
            future values of past and / or future covariates for prediction (depending on the model's covariate
            support).
        output_chunk_shift
            Optionally, the number of steps to shift the start of the output chunk into the future (relative to the
            input chunk end). This will create a gap between the input (history of target and past covariates) and
            output. If the model supports `future_covariates`, the `lags_future_covariates` are relative to the first
            step in the shifted output chunk. Predictions will start `output_chunk_shift` steps after the end of the
            target `series`. If `output_chunk_shift` is set, the model cannot generate autoregressive predictions
            (`n > output_chunk_length`).
        add_encoders
            A large number of past and future covariates can be automatically generated with `add_encoders`.
            This can be done by adding multiple pre-defined index encoders and/or custom user-made functions that
            will be used as index encoders. Additionally, a transformer such as Darts' :class:`Scaler` can be added to
            transform the generated covariates. This happens all under one hood and only needs to be specified at
            model creation.
            Read :meth:`SequentialEncoder <darts.dataprocessing.encoders.SequentialEncoder>` to find out more about
            ``add_encoders``. Default: ``None``. An example showing some of ``add_encoders`` features:

            .. highlight:: python
            .. code-block:: python

                def encode_year(idx):
                    return (idx.year - 1950) / 50

                add_encoders={
                    'cyclic': {'future': ['month']},
                    'datetime_attribute': {'future': ['hour', 'dayofweek']},
                    'position': {'past': ['relative'], 'future': ['relative']},
                    'custom': {'past': [encode_year]},
                    'transformer': Scaler(),
                    'tz': 'CET'
                }
            ..
        multi_models
            If True, a separate model will be trained for each future lag to predict. If False, a single model is
            trained to predict at step 'output_chunk_length' in the future. Default: True.
        use_static_covariates
            Whether the model should use static covariate information in case the input `series` passed to ``fit()``
            contain static covariates. If ``True``, and static covariates are available at fitting time, will enforce
            that all target `series` have the same static covariate dimensionality in ``fit()`` and ``predict()``.
        categorical_past_covariates
            Optionally, component name or list of component names specifying the past covariates that should be treated
            as categorical.
        categorical_future_covariates
            Optionally, component name or list of component names specifying the future covariates that should be
            treated as categorical.
        categorical_static_covariates
            Optionally, string or list of strings specifying the static covariates that should be treated as
            categorical.
        """
        super().__init__(
            lags=lags,
            lags_past_covariates=lags_past_covariates,
            lags_future_covariates=lags_future_covariates,
            output_chunk_length=output_chunk_length,
            output_chunk_shift=output_chunk_shift,
            add_encoders=add_encoders,
            model=model,
            multi_models=multi_models,
            use_static_covariates=use_static_covariates,
        )

        if categorical_static_covariates is not None and not use_static_covariates:
            raise_log(
                ValueError(
                    "`categorical_static_covariates` is declared but `use_static_covariates` is set to False."
                ),
                logger,
            )
        if categorical_past_covariates is not None and lags_past_covariates is None:
            raise_log(
                ValueError(
                    "`categorical_past_covariates` is declared but `lags_past_covariates` is not set."
                ),
                logger,
            )
        if categorical_future_covariates is not None and lags_future_covariates is None:
            raise_log(
                ValueError(
                    "`categorical_future_covariates` is declared but `lags_future_covariates` is not set."
                ),
                logger,
            )

        self.categorical_past_covariates = (
            [categorical_past_covariates]
            if isinstance(categorical_past_covariates, str)
            else categorical_past_covariates
        )
        self.categorical_future_covariates = (
            [categorical_future_covariates]
            if isinstance(categorical_future_covariates, str)
            else categorical_future_covariates
        )
        self.categorical_static_covariates = (
            [categorical_static_covariates]
            if isinstance(categorical_static_covariates, str)
            else categorical_static_covariates
        )
        self._categorical_indices = []  # Indices are set on fit
<<<<<<< HEAD

    @property
    @abstractmethod
    def _categorical_fit_param(self) -> Optional[str]:
        """
        Returns the name of the categorical features parameter from model's `fit` method .
        """
=======
>>>>>>> cf9ec8d6

    def _get_categorical_features(
        self,
        series: Union[Sequence[TimeSeries], TimeSeries],
        past_covariates: Optional[Union[Sequence[TimeSeries], TimeSeries]] = None,
        future_covariates: Optional[Union[Sequence[TimeSeries], TimeSeries]] = None,
    ) -> tuple[list[int], list[str]]:
        """
        Returns the indices and column names of the categorical features in the regression model.

        Steps:
        1. Get the list of features used in the model. We keep the creation order of the different lags/features
            in create_lagged_data.
        2. Get the indices of the categorical features in the list of features.
        """
        target_ts = get_single_series(series)
        categorical_covariates = [
            list(target_ts.components)
            if self._is_target_categorical and self.lags.get("target") is not None
            else [],
            self.categorical_past_covariates
            if self.categorical_past_covariates
            else [],
            self.categorical_future_covariates
            if self.categorical_future_covariates
            else [],
            self.categorical_static_covariates
            if self.categorical_static_covariates
            else [],
        ]

<<<<<<< HEAD
        # if no categorical covariates are declared, return empty lists
        if sum(len(cat_cov) for cat_cov in categorical_covariates) == 0:
            return [], []

        past_covs_ts = get_single_series(past_covariates)
        fut_covs_ts = get_single_series(future_covariates)

        feature_list = [
            [
                ("target", component, lag)
                for lag in self.lags.get("target", [])
                for component in target_ts.components
            ],
            [
                ("past_cov", component, lag)
                for lag in self.lags.get("past", [])
                for component in past_covs_ts.components
            ],
            [
                ("fut_cov", component, lag)
                for lag in self.lags.get("future", [])
                for component in fut_covs_ts.components
            ],
            (
                [
                    ("static_cov", component, 0)
                    for component in list(target_ts.static_covariates.columns)
                ]
                if target_ts.has_static_covariates
                else []
            ),
        ]

        # keep track of feature list index to refer to the columns indices
        index = 0
        indices = []
        col_names = []
        series_type = [
            "series",
            "past_covariates",
            "future_covariates",
            "static_covariates",
        ]
        for cat_covs, features, s_type in zip(
            categorical_covariates, feature_list, series_type
        ):
            # extract all categorical feature indices
            extracted_categorical_features = []
            for prefix, component, lag in features:
                if component in cat_covs:
                    indices.append(index)
                    col_names.append(f"{prefix}_{component}_lag{lag}")
                    extracted_categorical_features.append(component)
                index += 1

            # check that all cat components were extracted
            missing_comps = [
                comp for comp in cat_covs if comp not in extracted_categorical_features
            ]
            if missing_comps:
                raise_log(
                    ValueError(
                        f"Some `categorical_{s_type}` components "
                        f"({missing_comps}) declared at model creation are "
                        f"not present in the `{s_type}` passed to the `fit()` call. "
                        f"Available feature(s) are: {set([comp for _, comp, _ in features])}"
                    ),
                    logger=logger,
                )
        return indices, col_names
=======
        # If no categorical covariates are declared, return empty lists
        if sum(map(len, categorical_covariates)) == 0:
            return [], []
        else:
            past_covs_ts = get_single_series(past_covariates)
            fut_covs_ts = get_single_series(future_covariates)

            feature_list = [
                [
                    ("target", component, lag)
                    for lag in self.lags.get("target", [])
                    for component in target_ts.components
                ],
                [
                    ("past_cov", component, lag)
                    for lag in self.lags.get("past", [])
                    for component in past_covs_ts.components
                ],
                [
                    ("fut_cov", component, lag)
                    for lag in self.lags.get("future", [])
                    for component in fut_covs_ts.components
                ],
                (
                    [
                        ("static_cov", component, 0)
                        for component in list(target_ts.static_covariates.columns)
                    ]
                    if target_ts.has_static_covariates
                    else []
                ),
            ]

            # Keep track of feature list index to refer to the columns indices
            index = 0
            indices = []
            col_names = []
            for cat_covs, features in zip(categorical_covariates, feature_list):
                extracted_categorical_features = []
                for i, (prefix, component, lag) in enumerate(features):
                    if component in cat_covs:
                        indices.append(index + i)
                        col_names.append(f"{prefix}_{component}_lag{lag}")
                        extracted_categorical_features.append(component)

                for comp in cat_covs:
                    if comp not in extracted_categorical_features:
                        raise_log(
                            ValueError(
                                f"Covariate '{comp}' is declared as categorical but not found in the features list. "
                                f"Available feature(s): {set([comp for _, comp, _ in features])}"
                            ),
                            logger,
                        )

                index += len(features)

            return indices, col_names
>>>>>>> cf9ec8d6

    def _fit_model(
        self,
        series,
        past_covariates,
        future_covariates,
        max_samples_per_ts,
        sample_weight,
        **kwargs,
    ):
        """
        Custom fit function for `RegressionModelWithCategoricalFeatures` models, adding logic to let the model
        handle categorical features directly.

        Sub-classes should override `_format_samples` to format the columns listed in self._categorical_features
        accordingly to the model's requirements.
        """
        cat_col_indices, _ = self._get_categorical_features(
            series=series,
            past_covariates=past_covariates,
            future_covariates=future_covariates,
        )
        self._categorical_indices = cat_col_indices

        # cat_param_name is None if model has no attribute to specify categorical features in `fit()`
        cat_param_name = self._categorical_fit_param

        # Add attributes in kwargs if applicable for model's `fit()` method
        if cat_param_name is not None and len(cat_col_indices) > 0:
            kwargs[cat_param_name] = cat_col_indices

        super()._fit_model(
            series=series,
            past_covariates=past_covariates,
            future_covariates=future_covariates,
            max_samples_per_ts=max_samples_per_ts,
            sample_weight=sample_weight,
            **kwargs,
        )

    def _validate_categorical_components(self, samples):
        """Check if categorical features are integer-encoded"""
        if np.any(samples[:, self._categorical_indices] % 1 != 0):
            raise_log(
                ValueError(
                    "Categorical features must be integer-encoded, decimal values found instead."
                ),
                logger=logger,
            )

<<<<<<< HEAD
    def _format_samples(
        self, samples: np.ndarray, labels: Optional[np.ndarray] = None
    ) -> tuple[Any, Any]:
        """
        Validate and format the categorical columns listed in self._categorical_indices accordingly to the model's
        requirements.
        """
        if len(self._categorical_indices) != 0:
            self._validate_categorical_components(samples)
        return samples, labels
=======
    @abstractmethod
    def _format_samples(self, samples: np.ndarray, labels: Optional[np.ndarray] = None):
        """
        Format the categorical columns listed in self._categorical_indices accordingly to the model's requirements.
        """
        pass
>>>>>>> cf9ec8d6

    @property
    @abstractmethod
    def _categorical_fit_param(self) -> Optional[str]:
        """
        Returns the name of the categorical features parameter from model's `fit` method .
        """
        pass

    @property
    @abstractmethod
    def _is_target_categorical(self) -> bool:
        """ "
        Returns if the target serie will be treated as categorical features when `lags` are provided.
        """
        pass<|MERGE_RESOLUTION|>--- conflicted
+++ resolved
@@ -30,7 +30,7 @@
 from abc import ABC, abstractmethod
 from collections import OrderedDict
 from collections.abc import Sequence
-from typing import Callable, Literal, Optional, Union
+from typing import Any, Callable, Literal, Optional, Union
 
 import numpy as np
 import pandas as pd
@@ -679,17 +679,11 @@
 
         return features, labels, sample_weights
 
-<<<<<<< HEAD
     def _format_samples(
         self, samples: np.ndarray, labels: Optional[np.ndarray] = None
     ) -> tuple[Any, Any]:
         """
         Subclasses can override this method to format the samples and labels before fit and predict.
-=======
-    def _format_samples(self, samples: np.ndarray, labels: Optional[np.ndarray] = None):
-        """
-        Let subclasses override this method to format the samples and labels before fitting the model.
->>>>>>> cf9ec8d6
         """
         return samples, labels
 
@@ -1237,7 +1231,6 @@
         predict_likelihood_parameters: bool,
         **kwargs,
     ) -> np.ndarray:
-<<<<<<< HEAD
         """Generate predictions.
 
         Generates deterministic predictions if no `Likelihood` was used.
@@ -1254,10 +1247,6 @@
                 **kwargs,
             )
 
-=======
-        """By default, the regression model returns a single sample."""
-        x, _ = self._format_samples(x)
->>>>>>> cf9ec8d6
         prediction = self.model.predict(x, **kwargs)
         k = x.shape[0]
         return prediction.reshape(k, self.pred_dim, -1)
@@ -1606,7 +1595,6 @@
             else categorical_static_covariates
         )
         self._categorical_indices = []  # Indices are set on fit
-<<<<<<< HEAD
 
     @property
     @abstractmethod
@@ -1614,8 +1602,6 @@
         """
         Returns the name of the categorical features parameter from model's `fit` method .
         """
-=======
->>>>>>> cf9ec8d6
 
     def _get_categorical_features(
         self,
@@ -1647,7 +1633,6 @@
             else [],
         ]
 
-<<<<<<< HEAD
         # if no categorical covariates are declared, return empty lists
         if sum(len(cat_cov) for cat_cov in categorical_covariates) == 0:
             return [], []
@@ -1718,66 +1703,6 @@
                     logger=logger,
                 )
         return indices, col_names
-=======
-        # If no categorical covariates are declared, return empty lists
-        if sum(map(len, categorical_covariates)) == 0:
-            return [], []
-        else:
-            past_covs_ts = get_single_series(past_covariates)
-            fut_covs_ts = get_single_series(future_covariates)
-
-            feature_list = [
-                [
-                    ("target", component, lag)
-                    for lag in self.lags.get("target", [])
-                    for component in target_ts.components
-                ],
-                [
-                    ("past_cov", component, lag)
-                    for lag in self.lags.get("past", [])
-                    for component in past_covs_ts.components
-                ],
-                [
-                    ("fut_cov", component, lag)
-                    for lag in self.lags.get("future", [])
-                    for component in fut_covs_ts.components
-                ],
-                (
-                    [
-                        ("static_cov", component, 0)
-                        for component in list(target_ts.static_covariates.columns)
-                    ]
-                    if target_ts.has_static_covariates
-                    else []
-                ),
-            ]
-
-            # Keep track of feature list index to refer to the columns indices
-            index = 0
-            indices = []
-            col_names = []
-            for cat_covs, features in zip(categorical_covariates, feature_list):
-                extracted_categorical_features = []
-                for i, (prefix, component, lag) in enumerate(features):
-                    if component in cat_covs:
-                        indices.append(index + i)
-                        col_names.append(f"{prefix}_{component}_lag{lag}")
-                        extracted_categorical_features.append(component)
-
-                for comp in cat_covs:
-                    if comp not in extracted_categorical_features:
-                        raise_log(
-                            ValueError(
-                                f"Covariate '{comp}' is declared as categorical but not found in the features list. "
-                                f"Available feature(s): {set([comp for _, comp, _ in features])}"
-                            ),
-                            logger,
-                        )
-
-                index += len(features)
-
-            return indices, col_names
->>>>>>> cf9ec8d6
 
     def _fit_model(
         self,
@@ -1828,7 +1753,6 @@
                 logger=logger,
             )
 
-<<<<<<< HEAD
     def _format_samples(
         self, samples: np.ndarray, labels: Optional[np.ndarray] = None
     ) -> tuple[Any, Any]:
@@ -1839,14 +1763,6 @@
         if len(self._categorical_indices) != 0:
             self._validate_categorical_components(samples)
         return samples, labels
-=======
-    @abstractmethod
-    def _format_samples(self, samples: np.ndarray, labels: Optional[np.ndarray] = None):
-        """
-        Format the categorical columns listed in self._categorical_indices accordingly to the model's requirements.
-        """
-        pass
->>>>>>> cf9ec8d6
 
     @property
     @abstractmethod
