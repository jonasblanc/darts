# Changelog

We do our best to avoid the introduction of breaking changes,
but cannot always guarantee backwards compatibility. Changes that may **break code which uses a previous release of Darts** are marked with a "🔴". Changes that deprecate functionalities are marked with a "🟠".

## [Unreleased](https://github.com/unit8co/darts/tree/master)

[Full Changelog](https://github.com/unit8co/darts/compare/0.34.0...master)

### For users of the library:

**Improved**
- Added support for categorical covariate in  `CatBoostModel`. [#2733](https://github.com/unit8co/darts/pull/2750) by [Jonas Blanc](https://github.com/jonasblanc).

- Added support for categorical covariate to  `CatBoostModel`. You can now define categorical components at model construction with parameters `categorical_*_covariates: List[str]` for past, future, and static covariates. [#2733](https://github.com/unit8co/darts/pull/2750) by [Jonas Blanc](https://github.com/jonasblanc).
- Added new forecasting model: `AutoMFLES`, a simple time series method based on gradient boosting time series decomposition as proposed in [this repository](https://github.com/tblume1992/MFLES). This implementation is based on [AutoMFLES](https://nixtlaverse.nixtla.io/statsforecast/docs/models/mfles.html) from Nixtla's `statsforecasts` library. [#2747](https://github.com/unit8co/darts/pull/2747) by [Che Hang Ng](https://github.com/CheHangNg).
- 🔴 Simplified all `StatsForecast*` model names by removing the `StatsForecast` part. [#2762](https://github.com/unit8co/darts/pull/2762) by [Dennis Bader](https://github.com/dennisbader).
  - Renamed `StatsForecastAutoARIMA` to `AutoARIMA`
  - Renamed `StatsForecastAutoCES` to `AutoCES`
  - Renamed `StatsForecastAutoETS` to `AutoETS`
  - Renamed `StatsForecastAutoTBATS` to `AutoTBATS`
  - Renamed `StatsForecastAutoTheta` to `AutoTheta`

**Removed / moved**

- 🔴 Removed model `AutoARIMA`. To support `numpy>=2.0.0`, we unfortunately had to remove the `pmdarima` dependency. Use `StatsForecastAutoARIMA` instead. [#2734](https://github.com/unit8co/darts/pull/2734) by [Dennis Bader](https://github.com/dennisbader).
- 🔴 Removed deprecated method `TimeSeries.pd_dataframe()`. Use `TimeSeries.to_dataframe()` instead. [#2733](https://github.com/unit8co/darts/pull/2733) by [Dennis Bader](https://github.com/dennisbader).
- 🔴 Removed deprecated method `TimeSeries.pd_serise()`. Use `TimeSeries.to_series()` instead. [#2733](https://github.com/unit8co/darts/pull/2733) by [Dennis Bader](https://github.com/dennisbader).

**Fixed**

- Fixed a bug in `CatBoostModel` with `likelihood="gaussian"`, where predicting with `predict_likelihood_parameters=True` resulted in wrong ordering of the predicted parameters. [#2742](https://github.com/unit8co/darts/pull/2742) by [Dennis Bader](https://github.com/dennisbader).

**Dependencies**

### For developers of the library:

<<<<<<< HEAD
- Refactored likelihoods: [#2742](https://github.com/unit8co/darts/pull/2742) by [Dennis Bader](https://github.com/dennisbader).
  - Moved all likelihood related files into `darts/utils/likelihood_models/`.
  - Added `BaseLikelihood` as a base class for all likelihood models to `darts.utils.likelihood_models.base`.
  - Added `RegressionModel` likelihoods to `darts.utils.likelihood_models.sklearn`.
  - Moved `TorchForecastingModel` likelihoods to `darts.utils.likelihood_models.torch`. They can still be imported through `darts.utils.likelihood_models`.
  - Removed `darts.models.forecasting.regression_model._LikelihoodMixin`. Use dedicated Likelihood models instead.
- Made  `RegressionModelWithCategoricalCovariates` abstract, rewrote logic for categorical component names matching and refactored categorical covariate logic to make it easier to add categorical cov support to a model. [#2733](https://github.com/unit8co/darts/pull/2750) by [Jonas Blanc](https://github.com/jonasblanc).

=======
- 🔴 Made  `RegressionModelWithCategoricalCovariates` abstract, rewrote logic for categorical component names matching and refactored categorical covariate logic to make it easier to add categorical cov support to a model. [#2733](https://github.com/unit8co/darts/pull/2750) by [Jonas Blanc](https://github.com/jonasblanc).
>>>>>>> cf9ec8d6

## [0.34.0](https://github.com/unit8co/darts/tree/0.34.0) (2025-03-09)

### For users of the library:

**Improved**

- Improvements to `TimeSeries`:
  - `from_dataframe()` and `from_series()` now support creating `TimeSeries` from **additional DataFrame backends** (Polars, PyArrow, ...). We leverage `narwhals` as the compatibility layer between DataFrame libraries. See their [documentation](https://narwhals-dev.github.io/narwhals/) for all supported backends. [#2661](https://github.com/unit8co/darts/pull/2661) by [Jules Authier](https://github.com/authierj)
  - Added **new export methods**: `to_dataframe()` and `to_series()`. These methods support exporting `TimeSeries` to DataFrames and Series for all backends supported by `narwhals`. See their [documentation](https://narwhals-dev.github.io/narwhals/extending/) for all supported backends. [#2701](https://github.com/unit8co/darts/pull/2701) by [Jules Authier](https://github.com/authierj)
  - Added support for **embedding metadata** in `TimeSeries`. You can now attach any type of metadata as a dictionary to your time series, either at series creation using parameter `metadata` (or `metadata_cols` with `from_group_dataframe()`), or add it to an existing series via the `with_metadata()` method. Unlike static covariates, metadata is not utilized by Darts' models during the forecasting process. However, the metadata is propagated through all downstream tasks, preserving the integrity and continuity of the information throughout the data pipeline. [#2656](https://github.com/unit8co/darts/pull/2656) by [Yoav Matzkevich](https://github.com/ymatzkevich), [Jules Authier](https://github.com/authierj) and [Dennis Bader](https://github.com/dennisbader).
  - Method `plot()` now supports **setting the color for each component** in the series. Simply pass a list / sequence of colors with length matching the number of components as parameters "c" or "colors". [#2680](https://github.com/unit8co/darts/pull/2680) by [Jules Authier](https://github.com/authierj)
  - Improved documentation: Added examples to `TimeSeries` factory methods and updated quickstart notebook with the extended backend support for creating and exporting `TimeSeries`. [#2725](https://github.com/unit8co/darts/pull/2725) by [Dennis Bader](https://github.com/dennisbader).
  - 🟠 Methods `pd_dataframe()` and `pd_series()` are deprecated and will be removed in Darts version 0.35.0. Use `to_dataframe()` and `to_series()` instead. [#2701](https://github.com/unit8co/darts/pull/2701) by [Jules Authier](https://github.com/authierj)
- Improvements to `TorchForecastingModel`:
  - Added ONNX support for torch-based models with method `to_onnx()`. Check out [this example](https://unit8co.github.io/darts/userguide/gpu_and_tpu_usage.html#exporting-model-to-onnx-format-for-inference) from the user guide on how to export and load a model for inference. [#2620](https://github.com/unit8co/darts/pull/2620) by [Antoine Madrona](https://github.com/madtoinou)
- Improvements to `RegressionModel`:
  - Added `quantile` parameter to method `get_estimator()` to get the specific quantile estimator for probabilistic regression models using the `quantile` likelihood. [#2716](https://github.com/unit8co/darts/pull/2716) by [Antoine Madrona](https://github.com/madtoinou)
  - Improved `CatBoostModel` documentation by describing how to use native multi-output regression. [#2659](https://github.com/unit8co/darts/pull/2659) by [Jonas Blanc](https://github.com/jonasblanc)
  - 🔴 Removed method `get_multioutput_estimator()`. Use `get_estimator()` instead. [#2716](https://github.com/unit8co/darts/pull/2716) by [Antoine Madrona](https://github.com/madtoinou)
- Other improvements:
  - Made method `ForecastingModel.untrained_model()` public. Use this method to get a new (untrained) model instance created with the same parameters. [#2684](https://github.com/unit8co/darts/pull/2684) by [Timon Erhart](https://github.com/turbotimon)
  - Made it possible to run the quickstart notebook `00-quickstart.ipynb` in local dev mode without installation. [#2691](https://github.com/unit8co/darts/pull/2691) by [Jules Authier](https://github.com/authierj)

**Fixed**

- 🔴 / 🟢 Fixed a bug which raised an error when loading a `TorchForecastingModel` that was saved with Darts versions < 0.33.0. This is a breaking change and models saved with version 0.33.0 will not be loadable anymore. [#2692](https://github.com/unit8co/darts/pull/2692) by [Dennis Bader](https://github.com/dennisbader).
- Fixed a bug in `NLinearModel` with `normalize=True` where the normalization was not applied properly. The predictive power is now greatly improved. [#2724](https://github.com/unit8co/darts/pull/2724) by [Dennis Bader](https://github.com/dennisbader).
- Fixed a bug in `StaticCovariatesTransformer` which raised an error when trying to inverse transform one-hot encoded categorical static covariates with identical values across time-series. Each categorical static covariates is now referred to by `{covariate_name}_{category_name}`, regardless of the number of categories. [#2710](https://github.com/unit8co/darts/pull/2710) by [Antoine Madrona](https://github.com/madtoinou)
- Fixed a bug in `RegressionModel` where performing optimized historical forecasts with `max(lags) < -1` resulted in forecasts that extended too far into the future. [#2715](https://github.com/unit8co/darts/pull/2715) by [Jules Authier](https://github.com/authierj)

**Dependencies**

- Bumped minimum scikit-learn version from `1.0.1` to `1.6.0`. This was required due to sklearn deprecating `_get_tags` in favor of `BaseEstimator.__sklearn_tags__` in version 1.7. This leads to increasing both sklearn and XGBoost minimum supported version to 1.6 and 2.1.4 respectively. [#2659](https://github.com/unit8co/darts/pull/2659) by [Jonas Blanc](https://github.com/jonasblanc)
- Bumped minimum xgboost version from `1.6.0` to `2.1.4` for the same reason as bumping the minimum sklearn version. [#2659](https://github.com/unit8co/darts/pull/2659) by [Jonas Blanc](https://github.com/jonasblanc)
- Various code changes to reflect the updated dependencies versions (sklearn, statsmodel) and eliminate various warnings. [#2722](https://github.com/unit8co/darts/pull/2722) by [Antoine Madrona](https://github.com/madtoinou)

### For developers of the library:

**Improved**

- Refactored and improved the multi-output support handling for `RegressionModel`. [#2659](https://github.com/unit8co/darts/pull/2659) by [Jonas Blanc](https://github.com/jonasblanc)

## [0.33.0](https://github.com/unit8co/darts/tree/0.33.0) (2025-02-14)

### For users of the library:

**Improved**

- Improvements to `TimeSeries`:
  - Added more resampling methods to `TimeSeries.resample()`. This allows to aggregate values when down-sampling and to fill or keep the holes when up-sampling. [#2654](https://github.com/unit8co/darts/pull/2654) by [Jonas Blanc](https://github.com/jonasblanc)
  - Added the `title` attribute to `TimeSeries.plot()`. This allows to set a title for the plot. [#2639](https://github.com/unit8co/darts/pull/2639) by [Jonathan Koch](https://github.com/jonathankoch99).
  - Added general function `darts.slice_intersect()` to intersect a sequence of `TimeSeries` along the time index. [#2592](https://github.com/unit8co/darts/pull/2592) by [Yoav Matzkevich](https://github.com/ymatzkevich).
- Improvements to Model Saving & Loading:
  - Added parameter `clean: bool` to `ForecastingModel.save()` to store a cleaned version of the model (removes training data from global models, and Lightning Trainer-related parameters from torch models). [#2649](https://github.com/unit8co/darts/pull/2649) by [Jonas Blanc](https://github.com/jonasblanc).
  - Added parameter `pl_trainer_kwargs` to `TorchForecastingModel.load()` to setup a new Lightning Trainer used to configure the model for downstream tasks (e.g. prediction). [#2649](https://github.com/unit8co/darts/pull/2649) by [Jonas Blanc](https://github.com/jonasblanc).
- Improvements to Anomaly Detection:
  - Added parameter `component_wise` to `show_anomalies()` to separately plot each component in multivariate series. [#2544](https://github.com/unit8co/darts/pull/2544) by [He Weilin](https://github.com/cnhwl).
  - Improved the documentation of how `WindowedAnomalyScorer` extract the training data from the input series. [#2674](https://github.com/unit8co/darts/pull/2674) by [Dennis Bader](https://github.com/dennisbader).
- Other improvemets:
  - Added new forecasting model: `StatsForecastAutoTBATS`, wrapping [AutoTBATS](https://nixtlaverse.nixtla.io/statsforecast/src/core/models.html#autotbats) from Nixtla's `statsforecasts` library. [#2611](https://github.com/unit8co/darts/pull/2611) by [He Weilin](https://github.com/cnhwl).
  - Added new time aggregated metric `wmape()` (Weighted Mean Absolute Percentage Error). [#2544](https://github.com/unit8co/darts/pull/2648) by [He Weilin](https://github.com/cnhwl).

**Fixed**

- Fixed a bug which raised an error when loading a torch model with `torch>=2.6.0`. [#2658](https://github.com/unit8co/darts/pull/2658) by [Dennis Bader](https://github.com/dennisbader).
- Fixed a bug when performing optimized historical forecasts with `stride=1` using a `RegressionModel` with `output_chunk_shift>=1` and `output_chunk_length=1`, where the forecast time index was not properly shifted. [#2634](https://github.com/unit8co/darts/pull/2634) by [Mattias De Charleroy](https://github.com/MattiasDC).
- Fixed a bug where global naive models could not be used in ensemble models. [#2666](https://github.com/unit8co/darts/pull/2666) by [Dennis Bader](https://github.com/dennisbader).
- Fixed a bug with global naive models where some `supports_*` properties were wrongly defined as methods. [#2666](https://github.com/unit8co/darts/pull/2666) by [Dennis Bader](https://github.com/dennisbader).
- Fixed a bug in `LightGBMModel`, `XGBModel`, and `CatBoostModel` which raised an error when calling `fit()` with `val_sample_weight`. [#2626](https://github.com/unit8co/darts/pull/2626) by [Kylin Schmidt](https://github.com/kylinschmidt).
- Fixed the `ShapExplainer` `summary_plot` title where Horizon does not include `output_chunk_shift`. [#2647](https://github.com/unit8co/darts/pull/2647) by [He Weilin](https://github.com/cnhwl).

**Dependencies**

- Removed the upper version cap on `sklearn<1.6.0` since `xboost` added support in version `2.1.4`. [#2665](https://github.com/unit8co/darts/pull/2665) by [Dennis Bader](https://github.com/dennisbader).

### For developers of the library:

- Bumped `jinja2` from 3.1.4 to 3.1.5 (release requirement). [#2672](https://github.com/unit8co/darts/pull/2672) by dapendabot.

## [0.32.0](https://github.com/unit8co/darts/tree/0.32.0) (2024-12-21)

### For users of the library:

**Improved**

- 🚀🚀 Introducing Conformal Prediction: You can now add calibrated prediction intervals to any pre-trained global forecasting model with our first two conformal prediction models : [#2552](https://github.com/unit8co/darts/pull/2552) by [Dennis Bader](https://github.com/dennisbader).
  - `ConformalNaiveModel`: Uses past point forecast errors to produce calibrated forecast intervals with a specified coverage probability.
  - `ConformalQRModel`: Combines quantile regression (or any probabilistic model) with conformal prediction techniques. It adjusts the quantile estimates to generate calibrated prediction intervals with a specified coverage probability.
  - Both models offer the following support:
    - identical API as forecasting models
    - use any pre-trained global forecasting model as the base forecaster
    - uni and multivariate forecasts
    - single and multiple series forecasts
    - single and multi-horizon forecasts
    - generate a single or multiple calibrated prediction intervals
    - direct quantile value predictions (interval bounds) or sampled predictions from these quantile values
    - covariates based on the underlying forecasting model
  - Check out our [conformal prediction notebook](https://unit8co.github.io/darts/examples/23-Conformal-Prediction-examples.html) for detailed information and usage examples!
- Improvements to backtesting with `ForecastingModel` (`historical_forecasts()`, `backtest()`, `residuals()`, and `gridsearch()`):
  - 🚀🚀 Added support for data transformers and pipelines. Use argument `data_transformers` to automatically apply any `DataTransformer` and/or `Pipeline` to the input series without data-leakage (optional fit on historic window of input series, transform the input series, and inverse transform the forecasts). [#2529](https://github.com/unit8co/darts/pull/2529) by [Antoine Madrona](https://github.com/madtoinou) and [Jan Fidor](https://github.com/JanFidor)
  - Improved `start` handling. If `start` is not within the trainable / forecastable points, uses the closest valid start point that is a round multiple of `stride` ahead of start. Raises a ValueError, if no valid start point exists. This guarantees that all historical forecasts are `n * stride` points away from start, and will simplify many downstream tasks. [#2560](https://github.com/unit8co/darts/issues/2560) by [Dennis Bader](https://github.com/dennisbader).
  - Added support for `overlap_end=True` to `residuals()`. This computes historical forecasts and residuals that can extend further than the end of the target series. Guarantees that all returned residual values have the same length per forecast (the last residuals will contain missing values, if the forecasts extended further into the future than the end of the target series). [#2552](https://github.com/unit8co/darts/pull/2552) by [Dennis Bader](https://github.com/dennisbader).
- Improvements to `metrics`: Added three new quantile interval metrics (plus their aggregated versions) : [#2552](https://github.com/unit8co/darts/pull/2552) by [Dennis Bader](https://github.com/dennisbader).
  - Interval Winkler Score `iws()`, and Mean Interval Winkler Scores `miws()` (time-aggregated) ([source](https://otexts.com/fpp3/distaccuracy.html))
  - Interval Coverage `ic()` (binary if observation is within the quantile interval), and Mean Interval Coverage `mic()` (time-aggregated)
  - Interval Non-Conformity Score for Quantile Regression `incs_qr()`, and Mean ... `mincs_qr()` (time-aggregated) ([source](https://arxiv.org/pdf/1905.03222))
- Added `series_idx` argument to `DataTransformer` that allows users to use only a subset of the transformers when `global_fit=False` and severals series are used. [#2529](https://github.com/unit8co/darts/pull/2529) by [Antoine Madrona](https://github.com/madtoinou)
- Updated the Documentation URL of `Statsforecast` models. [#2610](https://github.com/unit8co/darts/pull/2610) by [He Weilin](https://github.com/cnhwl).

**Fixed**

- Fixed a bug when initiating a `RegressionModel` with `lags_past_covariates` as dict and `lags_future_covariates` as some other type (not dict) and `output_chunk_shift>0`, [#2652](https://github.com/unit8co/darts/issues/2652) by [Jules Authier](https://github.com/authierj).
- Fixed a bug which raised an error when computing residuals (or backtest with "per time step" metrics) on multiple series with corresponding historical forecasts of different lengths. [#2604](https://github.com/unit8co/darts/pull/2604) by [Dennis Bader](https://github.com/dennisbader).
- Fixed a bug when using `darts.utils.data.tabularization.create_lagged_component_names()` with target `lags=None`, that did not return any lagged target label component names. [#2576](https://github.com/unit8co/darts/pull/2576) by [Dennis Bader](https://github.com/dennisbader).
- Fixed a bug when using `num_samples > 1` with a deterministic regression model and the optimized `historical_forecasts()` method, which did not raise an exception. [#2576](https://github.com/unit8co/darts/pull/2588) by [Antoine Madrona](https://github.com/madtoinou).
- Fixed a bug when performing optimized historical forecasts with `RegressionModel` and `last_points_only=False`, where the forecast index generation could result in out-of-bound dates. [#2623](https://github.com/unit8co/darts/pull/2623) by [Dennis Bader](https://github.com/dennisbader).
- Fixed the failing docker image deployment. [#2583](https://github.com/unit8co/darts/pull/2583) by [Dennis Bader](https://github.com/dennisbader).

**Dependencies**

- 🔴 Removed support for Python 3.8. The new minimum Python version is 3.9. [#2586](https://github.com/unit8co/darts/pull/2586) by [Dennis Bader](https://github.com/dennisbader).
- We set an upper version cap on `sklkearn<=1.5.0` until `xgboost` officially supports version `1.6.0`.  [#2618](https://github.com/unit8co/darts/pull/2618) by [Dennis Bader](https://github.com/dennisbader).

### For developers of the library:

**Improved**

- Improvements to CI/CD : [#2584](https://github.com/unit8co/darts/pull/2584) by [Dennis Bader](https://github.com/dennisbader).
  - updated all workflows with most recent GitHub actions versions
  - improved caching across `master` branch and its children
  - fixed failing docker deployment
  - removed `gradle` dependency in favor of native GitHub actions plugins.
- Updated ruff to v0.7.2 and target-version to python39, also fixed various typos. [#2589](https://github.com/unit8co/darts/pull/2589) by [Greg DeVosNouri](https://github.com/gdevos010) and [Antoine Madrona](https://github.com/madtoinou).
- Replaced the deprecated `torch.nn.utils.weight_norm` function with `torch.nn.utils.parametrizations.weight_norm`. [#2593](https://github.com/unit8co/darts/pull/2593) by [Saeed Foroutan](https://github.com/SaeedForoutan).

## [0.31.0](https://github.com/unit8co/darts/tree/0.31.0) (2024-10-13)

### For users of the library:

**Improved**

- Improvements to `metrics`:
  - Added support for computing metrics on one or multiple quantiles `q`, either from probabilistic or quantile forecasts. [#2530](https://github.com/unit8co/darts/pull/2530) by [Dennis Bader](https://github.com/dennisbader).
  - Added quantile interval metrics `miw` (Mean Interval Width, time aggregated) and `iw` (Interval Width, per time step / non-aggregated) which compute the width of quantile intervals `q_intervals` (expected to be a tuple or sequence of tuples with (lower quantile, upper quantile)). [#2530](https://github.com/unit8co/darts/pull/2530) by [Dennis Bader](https://github.com/dennisbader).
- Improvements to `backtest()` and `residuals()`:
  - Added support for computing backtest and residuals on one or multiple quantiles `q` in the `metric_kwargs`, either from probabilistic or quantile forecasts. [#2530](https://github.com/unit8co/darts/pull/2530) by [Dennis Bader](https://github.com/dennisbader).
  - Added support for parameters `enable_optimization` and `predict_likelihood_parameters`. [#2530](https://github.com/unit8co/darts/pull/2530) by [Dennis Bader](https://github.com/dennisbader).
- Improvements to `TimeSeries`:
  - Added support for broadcasting TimeSeries on component and sample level for arithmetic operations. [#2476](https://github.com/unit8co/darts/pull/2476) by [Joel L.](https://github.com/Joelius300).
  - Added property `TimeSeries.shape` to get the shape of the time series. [#2530](https://github.com/unit8co/darts/pull/2530) by [Dennis Bader](https://github.com/dennisbader).
- Other improvements:
  - Added a new anomaly detector `IQRDetector`, that allows to detect anomalies using the Interquartile Range algorithm. [#2441](https://github.com/unit8co/darts/pull/2441) by [Igor Urbanik](https://github.com/u8-igor).
  - Added hyperparameters `temporal_hidden_size_past/future` controlling the hidden layer sizes for the feature encoders in `TiDEModel`. [#2408](https://github.com/unit8co/darts/pull/2408) by [eschibli](https://github.com/eschibli).
  - Added hyperparameter `activation` to `BlockRNNModel` to specify the activation function in case of a multi-layer output network. [#2504](https://github.com/unit8co/darts/pull/2504) by [Szymon Cogiel](https://github.com/SzymonCogiel).
  - Helper function `darts.utils.utils.generate_index()` now accepts datetime strings as `start` and `end` parameters to generate the pandas DatetimeIndex. [#2522](https://github.com/unit8co/darts/pull/2522) by [Dennis Bader](https://github.com/dennisbader).
- Improvements to the documentation:
  - Made README's forecasting model support table more colorblind-friendly. [#2433](https://github.com/unit8co/darts/pull/2433) by [Jatin Shridhar](https://github.com/jatins).
  - Updated the Ray Tune Hyperparameter Optimization example in the [user guide](https://unit8co.github.io/darts/userguide/hyperparameter_optimization.html) to work with the latest `ray` versions (`>=2.31.0`). [#2459](https://github.com/unit8co/darts/pull/2459) by [He Weilin](https://github.com/cnhwl).
  - Indicate that `multi_models=False` induce a lags shift for each step in `output_chunk_length` in `RegressionModel` and `LinearRegressionModel`. [#2511](https://github.com/unit8co/darts/pull/2511) by [Antoine Madrona](https://github.com/madtoinou).
  - Added reference to `timeseries_generation.datetime_attribute_timeseries` in `TimeSeries.add_datetime_attribute` (0-indexing of encoding is enforced). [#2511](https://github.com/unit8co/darts/pull/2511) by [Antoine Madrona](https://github.com/madtoinou).

**Fixed**

- Fixes to `RegressionModel`:
  - Fixed a bug when performing probabilistic optimized historical forecasts (`num_samples>1, retrain=False, enable_optimization=True`) with regression models, where reshaping the array resulted in a wrong order of samples across components and forecasts. [#2534](https://github.com/unit8co/darts/pull/2534) by [Dennis Bader](https://github.com/dennisbader).
  - Fixed a bug when predicting with `predict_likelihood_parameters=True`, `n > 1` and a `RegressionModel` with `multi_models=False` that uses a `likelihood`. The prediction now works without raising an exception. [#2545](https://github.com/unit8co/darts/pull/2545) by [Dennis Bader](https://github.com/dennisbader).
  - Fixed a bug when using `historical_forecasts()` with a pre-trained `RegressionModel` that has no target lags `lags=None` but uses static covariates. [#2426](https://github.com/unit8co/darts/pull/2426) by [Dennis Bader](https://github.com/dennisbader).
  - Fixed a bug when using `fit()` with a `RegressionModel` that uses an underlying `model` which does not support `sample_weight`. [#2445](https://github.com/unit8co/darts/pull/2445) by [He Weilin](https://github.com/cnhwl).
  - Fixed a bug when using `save()` and `load()` with a `RegressionEnsembleModel` that ensembles any `TorchForecastingModel`. [#2437](https://github.com/unit8co/darts/pull/2437) by [GeorgeXiaojie](https://github.com/GeorgeXiaojie).
  - Fixed a bug with `xgboost>=2.1.0`, where multi output regression was not properly handled. [#2426](https://github.com/unit8co/darts/pull/2426) by [Dennis Bader](https://github.com/dennisbader).
- Fixes to `TimeSeries`:
  - Fixed a bug when plotting a probabilistic multivariate series with `TimeSeries.plot()`, where all confidence intervals (starting from 2nd component) had the same color as the median line. [#2532](https://github.com/unit8co/darts/pull/2532) by [Dennis Bader](https://github.com/dennisbader).
  - Fixed a bug when using `TimeSeries.from_group_dataframe()` with a `time_col` of type integer, where the resulting time index was wrongly converted to a DatetimeIndex. [#2512](https://github.com/unit8co/darts/pull/2512) by [Alessio Pellegrini](https://github.com/AlessiopSymplectic)
  - Fixed a bug where passing an empty array to `TimeSeries.prepend/append_values()` raised an error. [#2522](https://github.com/unit8co/darts/pull/2522) by [Alessio Pellegrini](https://github.com/AlessiopSymplectic)
  - Fixed a bug with `TimeSeries.prepend/append_values()`, where the name of the (time) index was lost. [#2522](https://github.com/unit8co/darts/pull/2522) by [Alessio Pellegrini](https://github.com/AlessiopSymplectic)
- Other fixes:
  - Fixed a bug when using `ShapExplainer.explain()` with some selected `target_components` and a regression model that natively supports multi output regression: The target components were not properly mapped. [#2428](https://github.com/unit8co/darts/pull/2428) by [Dennis Bader](https://github.com/dennisbader).
  - Fixed a bug with `CrostonModel`, which actually does not support future covariates. [#2511](https://github.com/unit8co/darts/pull/2511) by [Antoine Madrona](https://github.com/madtoinou).
  - Fixed the comment of `scorers_are_univariate` in class `AnomalyModel`. [#2452](https://github.com/unit8co/darts/pull/2542) by [He Weilin](https://github.com/cnhwl).

**Dependencies**

- Bumped release requirements versions for jupyterlab and dependencies : [#2515](https://github.com/unit8co/darts/pull/2515) by [Dennis Bader](https://github.com/dennisbader).
  - Bumped `ipython` from 8.10.0 to 8.18.1
  - Bumped `ipykernel` from 5.3.4 to 6.29.5
  - Bumped `ipywidgets` from 7.5.1 to 8.1.5
  - Bumped `jupyterlab` from 4.0.11 to 4.2.5

### For developers of the library:

## [0.30.0](https://github.com/unit8co/darts/tree/0.30.0) (2024-06-19)

### For users of the library:

**Improved**

- 🚀🚀 All `GlobalForecastingModel` now support being trained with sample weights (regression-, ensemble-, and neural network models) : [#2404](https://github.com/unit8co/darts/pull/2404), [#2410](https://github.com/unit8co/darts/pull/2410), [#2417](https://github.com/unit8co/darts/pull/2417) and [#2418](https://github.com/unit8co/darts/pull/2418) by [Anton Ragot](https://github.com/AntonRagot) and [Dennis Bader](https://github.com/dennisbader).
  - Added parameters `sample_weight` and `val_sample_weight` to `fit()`, `historical_forecasts()`, `backtest()`, `residuals`, and `gridsearch()` to apply weights to each observation, label (each step in the output chunk), and target component in the training and evaluation set. Supported by both deterministic and probabilistic models. The sample weight can either be `TimeSeries` themselves or built-in weight generators "linear" and "exponential" decay. In case of a `TimeSeries` it is handled identically as the covariates (e.g. pass multiple weight series with multiple target series, relevant time frame extraction is handled automatically for you, ...). You can find an example [here](https://unit8co.github.io/darts/quickstart/00-quickstart.html#Sample-Weights).
- 🚀🚀 Improvements to the Anomaly Detection Module through major refactor. The refactor includes major performance optimization for the majority of processes and improvements to the API, consistency, reliability, and the documentation. Some of these necessary changes come at the cost of breaking changes : [#1477](https://github.com/unit8co/darts/pull/1477) by [Dennis Bader](https://github.com/dennisbader), [Samuele Giuliano Piazzetta](https://github.com/piaz97), [Antoine Madrona](https://github.com/madtoinou), [Julien Herzen](https://github.com/hrzn), [Julien Adda](https://github.com/julien12234).
  - Added an [example notebook](https://unit8co.github.io/darts/examples/22-anomaly-detection-examples.html) that showcases how to use Darts for Time Series Anomaly Detection.
  - Added a new dataset `TaxiNewYorkDataset` for anomaly detection with the number of taxi passengers in New York from the years 2014 and 2015.
  - `FittableWindowScorer` (KMeans, PyOD, and Wasserstein Scorers) now accept any of darts [&#34;per-time&#34; step metrics](https://unit8co.github.io/darts/generated_api/darts.metrics.html) as difference function `diff_fn`.
  - `ForecastingAnomalyModel` is now much faster in generating forecasts (input for the scorers) thanks to optimized historical forecasts. We also added more control over the historical forecasts generation through additional parameters in all model methods.
  - 🔴 Breaking changes:
    - `FittableWindowScorer` (KMeans, PyOD, and Wasserstein Scorers) now expects `diff_fn` to be one of Darts "per-time" step metrics
    - `ForecastingAnomalyModel` : `model` is now enforced to be a `GlobalForecastingModel`
    - `*.eval_accuracy()` : (Aggregators, Detectors, Filtering/Forecasting Anomaly Models, Scorers)
      - renamed method to `eval_metric()` :
      - renamed params `actual_anomalies` to `anomalies`, and `anomaly_score` to `pred_scores`
    - `*.show_anomalies()` : (Filtering/Forecasting Anomaly Models, Scorers)
      - renamed params `actual_anomalies` to `anomalies`
    - `*.fit()` (Filtering/Forecasting Anomaly Models)
      - renamed params `actual_anomalies` to `anomalies`
    - `Scorer.*_from_prediction()` (Scorers)
      - renamed method `eval_accuracy_from_prediction()` to `eval_metric_from_prediction()`
      - renamed params `actual_series` to `series`, and `actual_anomalies` to `anomalies`
    - `darts.ad.utils.eval_accuracy_from_scores` :
      - renamed function to `eval_metric_from_scores`
      - renamed params `actual_anoamlies` to `anomalies`, and `anomaly_score` to `pred_scores`
    - `darts.ad.utils.eval_accuracy_from_binary_prediction` :
      - renamed function to `eval_metric_from_binary_prediction`
      - renamed params `actual_anoamlies` to `anomalies`, and `binary_pred_anomalies` to `pred_anomalies`
    - `darts.ad.utils.show_anomalies_from_scores` :
      - renamed params `series` to `actual_series`, `actual_anomalies` to `anomalies`, `model_output` to `pred_series`, and `anomaly_scores` to `pred_scores`
- Improvements to `TorchForecastingModel` : [#2295](https://github.com/unit8co/darts/pull/2295) by [Bohdan Bilonoh](https://github.com/BohdanBilonoh).
  - Added `dataloader_kwargs` parameters to `fit*()`, `predict*()`, and `find_lr()` for more control over the PyTorch `DataLoader` setup.
  - 🔴 Removed parameter `num_loader_workers` from `fit*()`, `predict*()`, `find_lr()`. You can now set the parameter through the `dataloader_kwargs` dict.
- Improvements to `DataTransformers` :
  - Significant speed up when using `fit`, `fit_transform`, `transform`, and `inverse_transform` on a large number of series. The component masking logic was moved into the parallelized transform methods. [#2401](https://github.com/unit8co/darts/pull/2401) by [Dennis Bader](https://github.com/dennisbader).
- Improvements to `TimeSeries` : [#1477](https://github.com/unit8co/darts/pull/1477) by [Dennis Bader](https://github.com/dennisbader).
  - New method `with_times_and_values()`, which returns a new series with a new time index and new values but with identical columns and metadata as the series called from (static covariates, hierarchy).
  - New method `slice_intersect_times()`, which returns the sliced time index of a series, where the index has been intersected with another series.
  - Method `with_values()` now also acts on array-like `values` rather than only on numpy arrays.
- Improvements to quick start notebook : [#2418](https://github.com/unit8co/darts/pull/2418) by [Dennis Bader](https://github.com/dennisbader).
  - Added examples for using sample weights, forecast start shifting, direct likelihood parameter predictions.
  - Enhanced examples for historical forecasts, backtest and residuals.

**Fixed**

- Fixed a bug when using a `RegressionModel` (that supports validation series) with a validation set: encoders, static covariates, and component-specific lags are now correctly applied to the validation set. [#2383](https://github.com/unit8co/darts/pull/2383) by [Dennis Bader](https://github.com/dennisbader).
- Fixed a bug where `darts.utils.utils.n_steps_between()` did not work properly with custom business frequencies. This affected metrics computation. [#2357](https://github.com/unit8co/darts/pull/2357) by [Dennis Bader](https://github.com/dennisbader).
- Fixed a bug when calling `predict()` with a `MixedCovariatesTorchModel` (e.g. TiDE, N/DLinear, ...), `n<output_chunk_length` and a list of series with length `len(series) < n`, where the predictions did not return the correct number of series. [#2374](https://github.com/unit8co/darts/pull/2374) by [Dennis Bader](https://github.com/dennisbader).
- Fixed a bug when using a `TorchForecastingModel` with stateful torch metrics, where the metrics were incorrectly computed as non-stateful. [#2391](https://github.com/unit8co/darts/pull/2391) by [Tim Rosenflanz](https://github.com/tRosenflanz)

**Dependencies**

- We set an upper version cap on `numpy<2.0.0` until all dependencies have migrated. [#2413](https://github.com/unit8co/darts/pull/2413) by [Dennis Bader](https://github.com/dennisbader).

### For developers of the library:

**Dependencies**

- Improvements to linting via updated pre-commit configurations: [#2324](https://github.com/unit8co/darts/pull/2324) by [Jirka Borovec](https://github.com/borda).
- Improvements to unified linting by switch `isort` to Ruff's rule I. [#2339](https://github.com/unit8co/darts/pull/2339) by [Jirka Borovec](https://github.com/borda)
- Improvements to unified linting by switch `pyupgrade` to Ruff's rule UP. [#2340](https://github.com/unit8co/darts/pull/2340) by [Jirka Borovec](https://github.com/borda)
- Improvements to CI, running lint locally via pre-commit instead of particular tools. [#2327](https://github.com/unit8co/darts/pull/2327) by [Jirka Borovec](https://github.com/borda)

## [0.29.0](https://github.com/unit8co/darts/tree/0.29.0) (2024-04-17)

### For users of the library:

**Improved**

- 🚀🚀 New forecasting model: `TSMixerModel`  as proposed in [this paper](https://arxiv.org/abs/2303.06053). An MLP based model that combines temporal, static and cross-sectional feature information using stacked mixing layers. [#2293](https://github.com/unit8co/darts/pull/2293), by [Dennis Bader](https://github.com/dennisbader) and [Cristof Rojas](https://github.com/cristof-r).
- 🚀🚀 Improvements to metrics, historical forecasts, backtest, and residuals through major refactor. The refactor includes optimization of multiple process and improvements to consistency, reliability, and the documentation. Some of these necessary changes come at the cost of breaking changes. [#2284](https://github.com/unit8co/darts/pull/2284) by [Dennis Bader](https://github.com/dennisbader).
  - **Metrics**:
    - Optimized all metrics, which now run **> n * 20 times faster** than before for series with `n` components/columns. This boosts direct metric computations as well as backtest and residuals computation!
    - Added new metrics:
      - Time aggregated metric `merr()` (Mean Error)
      - Time aggregated scaled metrics  `rmsse()`, and `msse()` : The (Root) Mean Squared Scaled Error.
      - "Per time step" metrics that return a metric score per time step: `err()` (Error), `ae()` (Absolute Error), `se()` (Squared Error), `sle()` (Squared Log Error), `ase()` (Absolute Scaled Error), `sse` (Squared Scaled Error), `ape()` (Absolute Percentage Error), `sape()` (symmetric Absolute Percentage Error), `arre()` (Absolute Ranged Relative Error), `ql` (Quantile Loss)
    - All scaled metrics (`mase()`, ...) now accept `insample` series that can be overlapping into `pred_series` (before they had to end exactly one step before `pred_series`).  Darts will handle the correct time extraction for you.
    - Improvements to the documentation:
      - Added a summary list of all metrics to the [metrics documentation page](https://unit8co.github.io/darts/generated_api/darts.metrics.html)
      - Standardized the documentation of each metric (added formula, improved return documentation, ...)
    - 🔴 Breaking changes:
      - Improved metric output consistency based on the type of input `series`, and the applied reductions. For some scenarios, the output type changed compared to previous Darts versions. You can find a detailed description in the [metric API documentation](https://unit8co.github.io/darts/generated_api/darts.metrics.metrics.html#darts.metrics.metrics.mae).
      - Renamed metric parameter `reduction` to `component_reduction`.
      - Renamed metric parameter `inter_reduction` to `series_reduction`.
      - `quantile_loss()` :
        - Renamed to `mql()` (Mean Quantile Loss).
        - Renamed quantile parameter `tau` to `q`.
        - The metric is now multiplied by a factor `2` to make the loss more interpretable (e.g. for `q=0.5` it is identical to the `MAE`)
      - `rho_risk()` :
        - Renamed to `qr()` (Quantile Risk).
        - Renamed quantile parameter `rho` to `q`.
      - Scaled metrics do not allow seasonality inference anymore with `m=None`.
      - Custom metrics using decorators `multi_ts_support` and `multivariate_support` must now act on multivariate series (possibly containing missing values) instead of univariate series.
  - **Historical Forecasts**:
    - 🔴 Improved historical forecasts output consistency based on the type of input `series` : If `series` is a sequence, historical forecasts will now always return a sequence/list of the same length (instead of trying to reduce to a `TimeSeries` object). You can find a detailed description in the [historical forecasts API documentation](https://unit8co.github.io/darts/generated_api/darts.models.forecasting.linear_regression_model.html#darts.models.forecasting.linear_regression_model.LinearRegressionModel.historical_forecasts).
  - **Backtest**:
    - Metrics are now computed only once on all `series` and `historical_forecasts`, significantly speeding things up when using a large number of `series`.
    - Added support for scaled metrics as `metric` (such as `ase`, `mase`, ...). No extra code required, backtest extracts the correct `insample` series for you.
    - Added support for passing additional metric (-specific) arguments with parameter `metric_kwargs`. This allows for example to parallelize the metric computation with `n_jobs`, customize the metric reduction with `*_reduction`, specify seasonality `m` for scaled metrics, etc.
    - 🔴 Breaking changes:
      - Improved backtest output consistency based on the type of input `series`, `historical_forecast`, and the applied backtest reduction. For some scenarios, the output type changed compared to previous Darts versions. You can find a detailed description in the [backtest API documentation](https://unit8co.github.io/darts/generated_api/darts.models.forecasting.linear_regression_model.html#darts.models.forecasting.linear_regression_model.LinearRegressionModel.backtest).
      - `reduction` callable now acts on `axis=1` rather than `axis=0` to aggregate the metrics per series.
      - Backtest will now raise an error when user supplied `historical_forecasts` don't have the expected format based on input `series` and the `last_points_only` value.
  - **Residuals**: While the default behavior of `residuals()` remains identical, the method is now very similar to `backtest()` but that it computes any "per time step" `metric` on `historical_forecasts` :
    - Added support for multivariate `series`.
    - Added support for all `historical_forecasts()` parameters to generate the historical forecasts for the residuals computation.
    - Added support for pre-computed historical forecasts with parameter `historical_forecasts`.
    - Added support for computing the residuals with any of Darts' "per time step" metric with parameter `metric` (e.g. `err()`, `ae()`, `ape()`, ...). By default, uses `err()` (Error).
    - Added support for passing additional metric arguments with parameter `metric_kwargs`. This allows for example to parallelize the metric computation with `n_jobs`, specify seasonality `m` for scaled metrics, etc.
    - 🔴 Improved residuals output and consistency based on the type of input `series` and `historical_forecast`. For some scenarios, the output type changed compared to previous Darts versions. You can find a detailed description in the [residuals API documentation](https://unit8co.github.io/darts/generated_api/darts.models.forecasting.linear_regression_model.html#darts.models.forecasting.linear_regression_model.LinearRegressionModel.residuals).
- Improvements to `TimeSeries` :
  - `from_group_dataframe()` now supports parallelized creation over the `pandas.DataFrame` groups. This can be enabled with parameter `n_jobs`. [#2292](https://github.com/unit8co/darts/pull/2292) by [Bohdan Bilonoha](https://github.com/BohdanBilonoh).
  - New method `slice_intersect_values()`, which returns the sliced values of a series, where the time index has been intersected with another series. [#2284](https://github.com/unit8co/darts/pull/2284) by [Dennis Bader](https://github.com/dennisbader).
  - Performance boost for methods: `slice_intersect()`, `has_same_time_as()`. [#2284](https://github.com/unit8co/darts/pull/2284) by [Dennis Bader](https://github.com/dennisbader).
- Improvements to forecasting models:
  - Improvements to `RNNModel`, [#2329](https://github.com/unit8co/darts/pull/2329) by [Dennis Bader](https://github.com/dennisbader):
    - 🔴 Enforce `training_length>input_chunk_length` since otherwise, during training the model is never run for as many iterations as it will during prediction.
    - Historical forecasts now correctly infer all possible prediction start points for untrained and pre-trained `RNNModel`.
  - Added a progress bar to `RegressionModel` when performing optimized historical forecasts (`retrain=False` and no autoregression) to display the series-level progress. [#2320](https://github.com/unit8co/darts/pull/2320) by [Dennis Bader](https://github.com/dennisbader).
  - Renamed private `ForecastingModel._is_probabilistic` property to public `supports_probabilistic_prediction`. [#2269](https://github.com/unit8co/darts/pull/2269) by [Felix Divo](https://github.com/felixdivo).
- Other improvements:
  - All `InvertibleDataTransformer` now supports parallelized inverse transformation for `series` being a list of lists of `TimeSeries` (`Sequence[Sequence[TimeSeries]]`). This type represents the output of `historical_forecasts()` when using multiple series with `last_points_only=False`. [#2267](https://github.com/unit8co/darts/pull/2267) by [Alicja Krzeminska-Sciga](https://github.com/alicjakrzeminska).
  - Added [release notes](https://unit8co.github.io/darts/release_notes/RELEASE_NOTES.html) to the Darts Documentation. [#2333](https://github.com/unit8co/darts/pull/2333) by [Dennis Bader](https://github.com/dennisbader).
  - 🔴 Moved around utils functions to clearly separate Darts-specific from non-Darts-specific logic, [#2284](https://github.com/unit8co/darts/pull/2284) by [Dennis Bader](https://github.com/dennisbader):
    - Moved function `generate_index()` from `darts.utils.timeseries_generation` to `darts.utils.utils`
    - Moved functions `retain_period_common_to_all()`, `series2seq()`, `seq2series()`, `get_single_series()` from `darts.utils.utils` to `darts.utils.ts_utils`.

**Fixed**

- Fixed the order of the features when using component-specific lags so that they are grouped by values, then by components (before, they were grouped by components, then by values). [#2272](https://github.com/unit8co/darts/pull/2272) by [Antoine Madrona](https://github.com/madtoinou).
- Fixed a bug when using a dropout with a `TorchForecastingModel` and pytorch lightning versions >= 2.2.0, where the dropout was not properly activated during training. [#2312](https://github.com/unit8co/darts/pull/2312) by [Dennis Bader](https://github.com/dennisbader).
- Fixed a bug when performing historical forecasts with an untrained `TorchForecastingModel` and using covariates, where the historical forecastable time index generation did not take the covariates into account. [#2329](https://github.com/unit8co/darts/pull/2329) by [Dennis Bader](https://github.com/dennisbader).
- Fixed a bug in `quantile_loss`, where the loss was computed on all samples rather than only on the predicted quantiles. [#2284](https://github.com/unit8co/darts/pull/2284) by [Dennis Bader](https://github.com/dennisbader).
- Fixed a segmentation fault that some users were facing when importing a `LightGBMModel`. [#2304](https://github.com/unit8co/darts/pull/2304) by [Dennis Bader](https://github.com/dennisbader).
- Fixed type hint warning "Unexpected argument" when calling `historical_forecasts()` caused by the `_with_sanity_checks` decorator. The type hinting is now properly configured to expect any input arguments and return the output type of the method for which the sanity checks are performed for. [#2286](https://github.com/unit8co/darts/pull/2286) by [Dennis Bader](https://github.com/dennisbader).

### For developers of the library:

- Fixed failing docs build by adding new dependency `lxml_html_clean` for `nbsphinx`. [#2303](https://github.com/unit8co/darts/pull/2303) by [Dennis Bader](https://github.com/dennisbader).
- Bumped `black` from 24.1.1 to 24.3.0. [#2308](https://github.com/unit8co/darts/pull/2308) by [Dennis Bader](https://github.com/dennisbader).
- Bumped `codecov-action` from v2 to v4 and added codecov token as repository secret for codecov upload authentication in CI pipelines. [#2309](https://github.com/unit8co/darts/pull/2309) and [#2312](https://github.com/unit8co/darts/pull/2312) by [Dennis Bader](https://github.com/dennisbader).
- Improvements to linting, switch from `flake8` to Ruff. [#2323](https://github.com/unit8co/darts/pull/2323) by [Jirka Borovec](https://github.com/borda).

## [0.28.0](https://github.com/unit8co/darts/tree/0.28.0) (2024-03-05)

### For users of the library:

**Improved**

- Improvements to `GlobalForecastingModel` :
  - 🚀🚀🚀 All global models (regression and torch models) now support shifted predictions with model creation parameter `output_chunk_shift`. This will shift the output chunk for training and prediction by `output_chunk_shift` steps into the future. [#2176](https://github.com/unit8co/darts/pull/2176) by [Dennis Bader](https://github.com/dennisbader).
- Improvements to `TimeSeries`, [#2196](https://github.com/unit8co/darts/pull/2196) by [Dennis Bader](https://github.com/dennisbader):
  - 🚀🚀🚀 Significant performance boosts for several `TimeSeries` methods resulting increased efficiency across the entire `Darts` library. Up to 2x faster creation times for series indexed with "regular" frequencies (e.g. Daily, hourly, ...), and >100x for series indexed with "special" frequencies (e.g. "W-MON", ...). Affects:
    - All `TimeSeries` creation methods
    - Additional boosts for slicing with integers and Timestamps
    - Additional boosts for `from_group_dataframe()` by performing some of the heavy-duty computations on the entire DataFrame, rather than iteratively on the group level.
  - Added option to exclude some `group_cols` from being added as static covariates when using `TimeSeries.from_group_dataframe()` with parameter `drop_group_cols`.
- 🚀 New global baseline models that use fixed input and output chunks for prediction. This offers support for univariate, multivariate, single and multiple target series prediction, one-shot- or autoregressive/moving forecasts, optimized historical forecasts, batch prediction, prediction from datasets, and more. [#2261](https://github.com/unit8co/darts/pull/2261) by [Dennis Bader](https://github.com/dennisbader).
  - `GlobalNaiveAggregate` : Computes an aggregate (using a custom or built-in `torch` function) for each target component over the last `input_chunk_length` points, and repeats the values `output_chunk_length` times for prediction. Depending on the parameters, this model can be equivalent to `NaiveMean` and `NaiveMovingAverage`.
  - `GlobalNaiveDrift` : Takes the slope of each target component over the last `input_chunk_length` points and projects the trend over the next `output_chunk_length` points for prediction. Depending on the parameters, this model can be equivalent to `NaiveDrift`.
  - `GlobalNaiveSeasonal` : Takes the target component value at the `input_chunk_length`th point before the end of the target `series`, and repeats the values `output_chunk_length` times for prediction. Depending on the parameters, this model can be equivalent to `NaiveSeasonal`.
- Improvements to `TorchForecastingModel` :
  - Added support for additional lr scheduler configuration parameters for more control ("interval", "frequency", "monitor", "strict", "name"). [#2218](https://github.com/unit8co/darts/pull/2218) by [Dennis Bader](https://github.com/dennisbader).
- Improvements to `RegressionModel`, [#2246](https://github.com/unit8co/darts/pull/2246) by [Antoine Madrona](https://github.com/madtoinou):
  - Added a `get_estimator()` method to access the underlying estimator
  - Added attribute `lagged_label_names` to identify the forecasted step and component of each estimator
  - Updated the docstring of `get_multioutout_estimator()`
- Other improvements:
  - Added argument `keep_names` to `WindowTransformer` and `window_transform` to indicate whether the original component names should be kept. [#2207](https://github.com/unit8co/darts/pull/2207) by [Antoine Madrona](https://github.com/madtoinou).
  - Added new helper function `darts.utils.utils.n_steps_between()` to efficiently compute the number of time steps (periods) between two points with a given frequency. Improves efficiency for regression model tabularization by avoiding `pd.date_range()`. [#2176](https://github.com/unit8co/darts/pull/2176) by [Dennis Bader](https://github.com/dennisbader).
  - 🔴 Changed the default `start` value in `ForecastingModel.gridsearch()` from `0.5` to `None`, to make it consistent with `historical_forecasts` and other methods. [#2243](https://github.com/unit8co/darts/pull/2243) by [Thomas Kientz](https://github.com/thomktz).
  - Improvements to `ARIMA` documentation: Specified possible `p`, `d`, `P`, `D`, `trend` advanced options that are available in statsmodels. More explanations on the behaviour of the parameters were added. [#2142](https://github.com/unit8co/darts/pull/2142) by [MarcBresson](https://github.com/MarcBresson).

**Fixed**

- Fixed a bug when using `RegressionModel` with `lags=None`, some `lags_*covariates`, and the covariates starting after or at the same time as the first predictable time step; the lags were not extracted from the correct indices. [#2176](https://github.com/unit8co/darts/pull/2176) by [Dennis Bader](https://github.com/dennisbader).
- Fixed a bug when calling `window_transform` on a `TimeSeries` with a hierarchy. The hierarchy is now only preserved for single transformations applied to all components, or removed otherwise. [#2207](https://github.com/unit8co/darts/pull/2207) by [Antoine Madrona](https://github.com/madtoinou).
- Fixed a bug in probabilistic `LinearRegressionModel.fit()`, where the `model` attribute was not pointing to all underlying estimators. [#2205](https://github.com/unit8co/darts/pull/2205) by [Antoine Madrona](https://github.com/madtoinou).
- Raise an error in `RegressionEsembleModel` when the `regression_model` was created with `multi_models=False` (not supported). [#2205](https://github.com/unit8co/darts/pull/2205) by [Antoine Madrona](https://github.com/madtoinou).
- Fixed a bug in `coefficient_of_variation()` with `intersect=True`, where the coefficient was not computed on the intersection. [#2202](https://github.com/unit8co/darts/pull/2202) by [Antoine Madrona](https://github.com/madtoinou).
- Fixed a bug in `gridsearch()` with `use_fitted_values=True`, where the model was not properly instantiated for sanity checks. [#2222](https://github.com/unit8co/darts/pull/2222) by [Antoine Madrona](https://github.com/madtoinou).
- Fixed a bug in `TimeSeries.append/prepend_values()`, where the component names and the hierarchy were dropped. [#2237](https://github.com/unit8co/darts/pull/2237) by [Antoine Madrona](https://github.com/madtoinou).
- Fixed a bug in `get_multioutput_estimator()`, where the index of the estimator was incorrectly calculated. [#2246](https://github.com/unit8co/darts/pull/2246) by [Antoine Madrona](https://github.com/madtoinou).
- 🔴 Fixed a bug in `datetime_attribute_timeseries()`, where 1-indexed attributes were not properly handled. Also, 0-indexing is now enforced for all the generated encodings. [#2242](https://github.com/unit8co/darts/pull/2242) by [Antoine Madrona](https://github.com/madtoinou).

**Dependencies**

- Removed upper version cap (<=v2.1.2) for PyTorch Lightning. [#2251](https://github.com/unit8co/darts/pull/2251) by [Dennis Bader](https://github.com/dennisbader).

### For developers of the library:

- Updated pre-commit hooks to the latest version using `pre-commit autoupdate`. Change `pyupgrade` pre-commit hook argument to `--py38-plus`. [#2228](https://github.com/unit8co/darts/pull/2228)  by [MarcBresson](https://github.com/MarcBresson).
- Bumped dev dependencies to newest versions, [#2248](https://github.com/unit8co/darts/pull/2248) by [Dennis Bader](https://github.com/dennisbader):
  - black[jupyter]: from 22.3.0 to 24.1.1
  - flake8: from 4.0.1 to 7.0.0
  - isort: from 5.11.5 to 5.13.2
  - pyupgrade: 2.31.0 from to v3.15.0

## [0.27.2](https://github.com/unit8co/darts/tree/0.27.2) (2024-01-21)

### For users of the library:

**Improved**

- Added `darts.utils.statistics.plot_ccf` that can be used to plot the cross correlation between a time series (e.g. target series) and the lagged values of another time series (e.g. covariates series). [#2122](https://github.com/unit8co/darts/pull/2122) by [Dennis Bader](https://github.com/dennisbader).
- Improvements to `TimeSeries` : Improved the time series frequency inference when using slices or pandas DatetimeIndex as keys for `__getitem__`. [#2152](https://github.com/unit8co/darts/pull/2152) by [DavidKleindienst](https://github.com/DavidKleindienst).

**Fixed**

- Fixed a bug when using a `TorchForecastingModel` with `use_reversible_instance_norm=True` and predicting with `n > output_chunk_length`. The input normalized multiple times. [#2160](https://github.com/unit8co/darts/pull/2160) by [FourierMourier](https://github.com/FourierMourier).

### For developers of the library:

## [0.27.1](https://github.com/unit8co/darts/tree/0.27.1) (2023-12-10)

### For users of the library:

**Improved**

- 🔴 Added `CustomRNNModule` and `CustomBlockRNNModule` for defining custom RNN modules that can be used with `RNNModel` and `BlockRNNModel`. The custom `model` must now be a subclass of the custom modules. [#2088](https://github.com/unit8co/darts/pull/2088) by [Dennis Bader](https://github.com/dennisbader).

**Fixed**

- Fixed a bug in historical forecasts, where some `fit/predict_kwargs` were not passed to the underlying model's fit/predict methods. [#2103](https://github.com/unit8co/darts/pull/2103) by [Dennis Bader](https://github.com/dennisbader).
- Fixed an import error when trying to create a `TorchForecastingModel` with PyTorch Lightning v<2.0.0. [#2087](https://github.com/unit8co/darts/pull/2087) by [Eschibli](https://github.com/eschibli).
- Fixed a bug when creating a `RNNModel` with a custom `model`. [#2088](https://github.com/unit8co/darts/pull/2088) by [Dennis Bader](https://github.com/dennisbader).

### For developers of the library:

- Added a folder `docs/generated_api` to define custom .rst files for generating the documentation. [#2115](https://github.com/unit8co/darts/pull/2115) by [Dennis Bader](https://github.com/dennisbader).

## [0.27.0](https://github.com/unit8co/darts/tree/0.27.0) (2023-11-18)

### For users of the library:

**Improved**

- Improvements to `TorchForecastingModel` :
  - 🚀🚀 We optimized `historical_forecasts()` for pre-trained `TorchForecastingModel` running up to 20 times faster than before (and even more when tuning the batch size)!. [#2013](https://github.com/unit8co/darts/pull/2013) by [Dennis Bader](https://github.com/dennisbader).
  - Added callback `darts.utils.callbacks.TFMProgressBar` to customize at which model stages to display the progress bar. [#2020](https://github.com/unit8co/darts/pull/2020) by [Dennis Bader](https://github.com/dennisbader).
  - All `InferenceDataset`s now support strided forecasts with parameters `stride`, `bounds`. These datasets can be used with `TorchForecastingModel.predict_from_dataset()`. [#2013](https://github.com/unit8co/darts/pull/2013) by [Dennis Bader](https://github.com/dennisbader).
- Improvements to `RegressionModel` :
  - New example notebook for the `RegressionModels` explaining features such as (component-specific) lags, `output_chunk_length` in relation with `multi_models`, multivariate support, and more. [#2039](https://github.com/unit8co/darts/pull/2039) by [Antoine Madrona](https://github.com/madtoinou).
  - `XGBModel` now leverages XGBoost's native Quantile Regression support that was released in version 2.0.0 for improved probabilistic forecasts. [#2051](https://github.com/unit8co/darts/pull/2051) by [Dennis Bader](https://github.com/dennisbader).
- Improvements to `LocalForecastingModel`
  - Added optional keyword arguments dict `kwargs` to `ExponentialSmoothing` that will be passed to the constructor of the underlying `statsmodels.tsa.holtwinters.ExponentialSmoothing` model. [#2059](https://github.com/unit8co/darts/pull/2059) by [Antoine Madrona](https://github.com/madtoinou).
- General model improvements:
  - Added new arguments `fit_kwargs` and `predict_kwargs` to `historical_forecasts()`, `backtest()` and `gridsearch()` that will be passed to the model's `fit()` and / or `predict` methods. E.g., you can now set a batch size, static validation series, ... depending on the model support. [#2050](https://github.com/unit8co/darts/pull/2050) by [Antoine Madrona](https://github.com/madtoinou)
  - For transparency, we issue a (removable) warning when performing auto-regressive forecasts with past covariates (with `n >= output_chunk_length`) to inform users that future values of past covariates will be accessed. [#2049](https://github.com/unit8co/darts/pull/2049) by [Antoine Madrona](https://github.com/madtoinou)
- Other improvements:
  - Added support for time index time zone conversion with parameter `tz` before generating/computing holidays and datetime attributes. Support was added to all Time Axis Encoders, standalone encoders and forecasting models' `add_encoders`, time series generation utils functions `holidays_timeseries()` and `datetime_attribute_timeseries()`, and `TimeSeries` methods `add_datetime_attribute()` and `add_holidays()`. [#2054](https://github.com/unit8co/darts/pull/2054) by [Dennis Bader](https://github.com/dennisbader).
  - Added new data transformer: `MIDAS`, which uses mixed-data sampling to convert `TimeSeries` from high frequency to low frequency (and back). [#1820](https://github.com/unit8co/darts/pull/1820) by [Boyd Biersteker](https://github.com/Beerstabr), [Antoine Madrona](https://github.com/madtoinou) and [Dennis Bader](https://github.com/dennisbader).
  - Added new dataset `ElectricityConsumptionZurichDataset` : The dataset contains the electricity consumption of households in Zurich, Switzerland from 2015-2022 on different grid levels. We also added weather measurements for Zurich which can be used as covariates for modelling. [#2039](https://github.com/unit8co/darts/pull/2039) by [Antoine Madrona](https://github.com/madtoinou) and [Dennis Bader](https://github.com/dennisbader).
  - Adapted the example notebooks to properly apply data transformers and avoid look-ahead bias. [#2020](https://github.com/unit8co/darts/pull/2020) by [Samriddhi Singh](https://github.com/SimTheGreat).

**Fixed**

- Fixed a bug when calling `historical_forecasts()` and `overlap_end=False` that did not generate the last possible forecast. [#2013](https://github.com/unit8co/darts/pull/2013) by [Dennis Bader](https://github.com/dennisbader).
- Fixed a bug when calling optimized `historical_forecasts()` for a `RegressionModel` trained with varying component-specific lags. [#2040](https://github.com/unit8co/darts/pull/2040) by [Antoine Madrona](https://github.com/madtoinou).
- Fixed a bug when using encoders with `RegressionModel` and series with a non-evenly spaced frequency (e.g. Month Begin). This raised an error during lagged data creation when trying to divide a pd.Timedelta by the ambiguous frequency. [#2034](https://github.com/unit8co/darts/pull/2034) by [Antoine Madrona](https://github.com/madtoinou).
- Fixed a bug when loading the weights of a `TorchForecastingModel` that was trained with a precision other than `float64`. [#2046](https://github.com/unit8co/darts/pull/2046) by [Freddie Hsin-Fu Huang](https://github.com/Hsinfu).
- Fixed broken links in the `Transfer learning` example notebook with publicly hosted version of the three datasets. [#2067](https://github.com/unit8co/darts/pull/2067) by [Antoine Madrona](https://github.com/madtoinou).
- Fixed a bug when using `NLinearModel` on multivariate series with covariates and `normalize=True`. [#2072](https://github.com/unit8co/darts/pull/2072) by [Antoine Madrona](https://github.com/madtoinou).
- Fixed a bug when using `DLinearModel` and `NLinearModel` on multivariate series with static covariates shared across components and `use_static_covariates=True`. [#2070](https://github.com/unit8co/darts/pull/2070) by [Antoine Madrona](https://github.com/madtoinou).

### For developers of the library:

No changes.

## [0.26.0](https://github.com/unit8co/darts/tree/0.26.0) (2023-09-16)

### For users of the library:

**Improved**

- Improvements to `RegressionModel`, [#1962](https://github.com/unit8co/darts/pull/1962) by [Antoine Madrona](https://github.com/madtoinou):
  - 🚀🚀 All models now support component/column-specific lags for target, past, and future covariates series.
- Improvements to `TorchForecastingModel` :
  - 🚀 Added `RINorm` (Reversible Instance Norm) as an input normalization option for all models except `RNNModel`. Activate it with model creation parameter `use_reversible_instance_norm`. [#1969](https://github.com/unit8co/darts/pull/1969) by [Dennis Bader](https://github.com/dennisbader).
  - 🔴 Added past covariates feature projection to `TiDEModel` with parameter `temporal_width_past` following the advice of the model architect. Parameter `temporal_width` was renamed to `temporal_width_future`. Additionally, added the option to bypass the feature projection with `temporal_width_past/future=0`. [#1993](https://github.com/unit8co/darts/pull/1993) by [Dennis Bader](https://github.com/dennisbader).
- Improvements to `EnsembleModel`, [#1815](https://github.com/unit8co/darts/pull/#1815) by [Antoine Madrona](https://github.com/madtoinou) and [Dennis Bader](https://github.com/dennisbader):
  - 🔴 Renamed model constructor argument `models` to `forecasting_models`.
  - 🚀🚀 Added support for pre-trained `GlobalForecastingModel` as `forecasting_models` to avoid re-training when ensembling. This requires all models to be pre-trained global models.
  - 🚀 Added support for generating the `forecasting_model` forecasts (used to train the ensemble model) with historical forecasts rather than direct (auto-regressive) predictions. Enable it with `train_using_historical_forecasts=True` at model creation.
  - Added an example notebook for ensemble models.
- Improvements to historical forecasts, backtest and gridsearch, [#1866](https://github.com/unit8co/darts/pull/1866) by [Antoine Madrona](https://github.com/madtoinou):
  - Added support for negative `start` values to start historical forecasts relative to the end of the target series.
  - Added a new argument `start_format` that allows to use an integer `start` either as the index position or index value/label for `series` indexed with a `pd.RangeIndex`.
  - Added support for `TimeSeries` with a `RangeIndex` starting at a negative integer.
- Other improvements:
  - Reduced the size of the Darts docker image `unit8/darts:latest`, and included all optional models as well as dev requirements. [#1878](https://github.com/unit8co/darts/pull/1878) by [Alex Colpitts](https://github.com/alexcolpitts96).
  - Added short examples in the docstring of all the models, including covariates usage and some model-specific parameters. [#1956](https://github.com/unit8co/darts/pull/1956) by [Antoine Madrona](https://github.com/madtoinou).
  - Added method `TimeSeries.cumsum()` to get the cumulative sum of the time series along the time axis. [#1988](https://github.com/unit8co/darts/pull/1988) by [Eliot Zubkoff](https://github.com/Eliotdoesprogramming).

**Fixed**

- Fixed a bug in `TimeSeries.from_dataframe()` when using a pandas.DataFrame with `df.columns.name != None`. [#1938](https://github.com/unit8co/darts/pull/1938) by [Antoine Madrona](https://github.com/madtoinou).
- Fixed a bug in `RegressionEnsembleModel.extreme_lags` when the forecasting models have only covariates lags. [#1942](https://github.com/unit8co/darts/pull/1942) by [Antoine Madrona](https://github.com/madtoinou).
- Fixed a bug when using `TFTExplainer` with a `TFTModel` running on GPU. [#1949](https://github.com/unit8co/darts/pull/1949) by [Dennis Bader](https://github.com/dennisbader).
- Fixed a bug in `TorchForecastingModel.load_weights()` that raised an error when loading the weights from a valid architecture. [#1952](https://github.com/unit8co/darts/pull/1952) by [Antoine Madrona](https://github.com/madtoinou).
- Fixed a bug in `NLinearModel` where `normalize=True` and past covariates could not be used at the same time. [#1873](https://github.com/unit8co/darts/pull/1873) by [Eliot Zubkoff](https://github.com/Eliotdoesprogramming).
- Raise an error when an `EnsembleModel` containing at least one `LocalForecastingModel` is calling `historical_forecasts` with `retrain=False`.  [#1815](https://github.com/unit8co/darts/pull/#1815) by [Antoine Madrona](https://github.com/madtoinou).
- 🔴 Dropped support for lambda functions in `add_encoders`’s “custom” encoder in favor of named functions to ensure that models can be exported. [#1957](https://github.com/unit8co/darts/pull/1957) by [Antoine Madrona](https://github.com/madtoinou).

### For developers of the library:

**Improved**

- Refactored all tests to use pytest instead of unittest. [#1950](https://github.com/unit8co/darts/pull/1950) by [Dennis Bader](https://github.com/dennisbader).

## [0.25.0](https://github.com/unit8co/darts/tree/0.25.0) (2023-08-04)

### For users of the library:

**Installation**

- 🔴 Removed Prophet, LightGBM, and CatBoost dependencies from PyPI packages (`darts`, `u8darts`, `u8darts[torch]`), and conda-forge packages (`u8darts`, `u8darts-torch`)  to avoid installation issues that some users were facing (installation on Apple M1/M2 devices, ...). [#1589](https://github.com/unit8co/darts/pull/1589) by [Julien Herzen](https://github.com/hrzn) and [Dennis Bader](https://github.com/dennisbader).
  - The models are still supported by installing the required packages as described in our [installation guide](https://github.com/unit8co/darts/blob/master/INSTALL.md#enabling-optional-dependencies).
  - The Darts package including all dependencies can still be installed with PyPI package `u8darts[all]` or conda-forge package `u8darts-all`.
  - Added new PyPI flavor `u8darts[notorch]`, and conda-forge flavor `u8darts-notorch` which are equivalent to the old `u8darts` installation (all dependencies except neural networks).
- 🔴 Removed support for Python 3.7 [#1864](https://github.com/unit8co/darts/pull/1864) by [Dennis Bader](https://github.com/dennisbader).

**Improved**

- General model improvements:
  - 🚀🚀 Optimized `historical_forecasts()` for `RegressionModel` when `retrain=False` and `forecast_horizon <= output_chunk_length` by vectorizing the prediction. This can run up to 700 times faster than before! [#1885](https://github.com/unit8co/darts/pull/1885) by [Antoine Madrona](https://github.com/madtoinou).
  - Improved efficiency of `historical_forecasts()` and `backtest()` for all models giving significant process time reduction for larger number of predict iterations and series. [#1801](https://github.com/unit8co/darts/pull/1801) by [Dennis Bader](https://github.com/dennisbader).
  - 🚀🚀 Added support for direct prediction of the likelihood parameters to probabilistic models using a likelihood (regression and torch models). Set `predict_likelihood_parameters=True` when calling `predict()`. [#1811](https://github.com/unit8co/darts/pull/1811) by [Antoine Madrona](https://github.com/madtoinou).
  - 🚀🚀 New forecasting model: `TiDEModel`  as proposed in [this paper](https://arxiv.org/abs/2304.08424). An MLP based encoder-decoder model that is said to outperform many Transformer-based architectures. [#1727](https://github.com/unit8co/darts/pull/1727) by [Alex Colpitts](https://github.com/alexcolpitts96).
  - `Prophet` now supports conditional seasonalities, and properly handles all parameters passed to `Prophet.add_seasonality()` and model creation parameter `add_seasonalities` [#1829](https://github.com/unit8co/darts/pull/1829) by [Idan Shilon](https://github.com/id5h).
  - Added method `generate_fit_predict_encodings()` to generate the encodings (from `add_encoders` at model creation) required for training and prediction. [#1925](https://github.com/unit8co/darts/pull/1925) by [Dennis Bader](https://github.com/dennisbader).
  - Added support for `PathLike` to the `save()` and `load()` functions of all non-deep learning based models. [#1754](https://github.com/unit8co/darts/pull/1754) by [Simon Sudrich](https://github.com/sudrich).
  - Added model property `ForecastingModel.supports_multivariate` to indicate whether the model supports multivariate forecasting. [#1848](https://github.com/unit8co/darts/pull/1848) by [Felix Divo](https://github.com/felixdivo).
- Improvements to `EnsembleModel` :
  - Model creation parameter `forecasting_models` now supports a mix of `LocalForecastingModel` and `GlobalForecastingModel` (single `TimeSeries` training/inference only, due to the local models). [#1745](https://github.com/unit8co/darts/pull/1745) by [Antoine Madrona](https://github.com/madtoinou).
  - Future and past covariates can now be used even if `forecasting_models` have different covariates support. The covariates passed to `fit()`/`predict()` are used only by models that support it. [#1745](https://github.com/unit8co/darts/pull/1745) by [Antoine Madrona](https://github.com/madtoinou).
  - `RegressionEnsembleModel` and `NaiveEnsembleModel` can generate probabilistic forecasts, probabilistics `forecasting_models` can be sampled to train the `regression_model`, updated the documentation (stacking technique). [#1692](https://github.com/unit8co/darts/pull/1692) by [Antoine Madrona](https://github.com/madtoinou).
- Improvements to `Explainability` module:
  - 🚀🚀 New forecasting model explainer: `TFTExplainer` for `TFTModel`. You can now access and visualize the trained model's feature importances and self attention. [#1392](https://github.com/unit8co/darts/pull/1392) by [Sebastian Cattes](https://github.com/Cattes) and [Dennis Bader](https://github.com/dennisbader).
  - Added static covariates support to `ShapeExplainer`. [#1803](https://github.com/unit8co/darts/pull/1803) by [Anne de Vries](https://github.com/anne-devries) and [Dennis Bader](https://github.com/dennisbader).
- Improvements to documentation [#1904](https://github.com/unit8co/darts/pull/1904) by [Dennis Bader](https://github.com/dennisbader):
  - made model sections in README.md, covariates user guide and forecasting model API Reference more user friendly by adding model links and reorganizing them into model categories.
  - added the Dynamic Time Warping (DTW) module and improved its appearance.
- Other improvements:
  - Improved static covariates column naming when using `StaticCovariatesTransformer` with a `sklearn.preprocessing.OneHotEncoder`. [#1863](https://github.com/unit8co/darts/pull/1863) by [Anne de Vries](https://github.com/anne-devries).
  - Added `MSTL` (Season-Trend decomposition using LOESS for multiple seasonalities) as a `method` option for `extract_trend_and_seasonality()`. [#1879](https://github.com/unit8co/darts/pull/1879) by [Alex Colpitts](https://github.com/alexcolpitts96).
  - Added `RINorm` (Reversible Instance Norm) as a new input normalization option for `TorchForecastingModel`. So far only `TiDEModel` supports it with model creation parameter `use_reversible_instance_norm`. [#1865](https://github.com/unit8co/darts/pull/1856) by [Alex Colpitts](https://github.com/alexcolpitts96).
  - Improvements to `TimeSeries.plot()` : custom axes are now properly supported with parameter `ax`. Axis is now returned for downstream tasks. [#1916](https://github.com/unit8co/darts/pull/1916) by [Dennis Bader](https://github.com/dennisbader).

**Fixed**

- Fixed an issue not considering original component names for `TimeSeries.plot()` when providing a label prefix. [#1783](https://github.com/unit8co/darts/pull/1783) by [Simon Sudrich](https://github.com/sudrich).
- Fixed an issue with the string representation of `ForecastingModel` when using array-likes at model creation. [#1749](https://github.com/unit8co/darts/pull/1749) by [Antoine Madrona](https://github.com/madtoinou).
- Fixed an issue with `TorchForecastingModel.load_from_checkpoint()` not properly loading the loss function and metrics. [#1759](https://github.com/unit8co/darts/pull/1759) by [Antoine Madrona](https://github.com/madtoinou).
- Fixed a bug when loading the weights of a `TorchForecastingModel` trained with encoders or a Likelihood. [#1744](https://github.com/unit8co/darts/pull/1744) by [Antoine Madrona](https://github.com/madtoinou).
- Fixed a bug when using selected `target_components` with `ShapExplainer`. [#1803](https://github.com/unit8co/darts/pull/1803) by [Dennis Bader](https://github.com/dennisbader).
- Fixed `TimeSeries.__getitem__()` for series with a RangeIndex with start != 0 and freq != 1. [#1868](https://github.com/unit8co/darts/pull/1868) by [Dennis Bader](https://github.com/dennisbader).
- Fixed an issue where `DTWAlignment.plot_alignment()` was not plotting the alignment plot of series with a RangeIndex correctly. [#1880](https://github.com/unit8co/darts/pull/1880) by [Ahmet Zamanis](https://github.com/AhmetZamanis) and [Dennis Bader](https://github.com/dennisbader).
- Fixed an issue when calling `ARIMA.predict()` and `num_samples > 1` (probabilistic forecasting), where the start point of the simulation was not anchored to the end of the target series. [#1893](https://github.com/unit8co/darts/pull/1893) by [Dennis Bader](https://github.com/dennisbader).
- Fixed an issue when using `TFTModel.predict()` with `full_attention=True` where the attention mask was not applied properly. [#1392](https://github.com/unit8co/darts/pull/1392) by [Dennis Bader](https://github.com/dennisbader).

### For developers of the library:

**Improvements**

- Refactored the `ForecastingModelExplainer` and `ExplainabilityResult` to simplify implementation of new explainers. [#1392](https://github.com/unit8co/darts/pull/1392) by [Dennis Bader](https://github.com/dennisbader).
- Adapted all unit tests to run successfully on M1 devices. [#1933](https://github.com/unit8co/darts/pull/1933) by [Dennis Bader](https://github.com/dennisbader).

## [0.24.0](https://github.com/unit8co/darts/tree/0.24.0) (2023-04-12)

### For users of the library:

**Improved**

- General model improvements:
  - New baseline forecasting model `NaiveMovingAverage`. [#1557](https://github.com/unit8co/darts/pull/1557) by [Janek Fidor](https://github.com/JanFidor).
  - New models `StatsForecastAutoCES`, and `StatsForecastAutoTheta` from Nixtla's statsforecasts library as local forecasting models without covariates support. AutoTheta supports probabilistic forecasts. [#1476](https://github.com/unit8co/darts/pull/1476) by [Boyd Biersteker](https://github.com/Beerstabr).
  - Added support for future covariates, and probabilistic forecasts to `StatsForecastAutoETS`. [#1476](https://github.com/unit8co/darts/pull/1476) by [Boyd Biersteker](https://github.com/Beerstabr).
  - Added support for logistic growth to `Prophet` with parameters `growth`, `cap`, `floor`. [#1419](https://github.com/unit8co/darts/pull/1419) by [David Kleindienst](https://github.com/DavidKleindienst).
  - Improved the model string / object representation style similar to scikit-learn models. [#1590](https://github.com/unit8co/darts/pull/1590) by [Janek Fidor](https://github.com/JanFidor).
  - 🔴 Renamed `MovingAverage` to `MovingAverageFilter` to avoid confusion with new `NaiveMovingAverage` model. [#1557](https://github.com/unit8co/darts/pull/1557) by [Janek Fidor](https://github.com/JanFidor).
- Improvements to `RegressionModel` :
  - Optimized lagged data creation for fit/predict sets achieving a drastic speed-up. [#1399](https://github.com/unit8co/darts/pull/1399) by [Matt Bilton](https://github.com/mabilton).
  - Added support for categorical past/future/static covariates to `LightGBMModel` with model creation parameters `categorical_*_covariates`. [#1585](https://github.com/unit8co/darts/pull/1585) by [Rijk van der Meulen](https://github.com/rijkvandermeulen).
  - Added lagged feature names for better interpretability; accessible with model property `lagged_feature_names`. [#1679](https://github.com/unit8co/darts/pull/1679) by [Antoine Madrona](https://github.com/madtoinou).
  - 🔴 New `use_static_covariates` option for all models: When True (default), models use static covariates if available at fitting time and enforce identical static covariate shapes across all target `series` used for training or prediction; when False, models ignore static covariates. [#1700](https://github.com/unit8co/darts/pull/1700) by [Dennis Bader](https://github.com/dennisbader).
- Improvements to `TorchForecastingModel` :
  - New methods `load_weights()` and `load_weights_from_checkpoint()` for loading only the weights from a manually saved model or checkpoint. This allows to fine-tune the pre-trained models with different optimizers or learning rate schedulers. [#1501](https://github.com/unit8co/darts/pull/1501) by [Antoine Madrona](https://github.com/madtoinou).
  - New method `lr_find()` that helps to find a good initial learning rate for your forecasting problem. [#1609](https://github.com/unit8co/darts/pull/1609) by [Levente Szabados](https://github.com/solalatus) and [Dennis Bader](https://github.com/dennisbader).
  - Improved the [user guide](https://unit8co.github.io/darts/userguide/torch_forecasting_models.html) and added new sections about saving/loading (checkpoints, manual save/load, loading weights only), and callbacks. [#1661](https://github.com/unit8co/darts/pull/1661) by [Antoine Madrona](https://github.com/madtoinou).
  - 🔴 Replaced `":"` in save file names with `"_"` to avoid issues on some operating systems. For loading models saved on earlier Darts versions, try to rename the file names by replacing `":"` with `"_"`. [#1501](https://github.com/unit8co/darts/pull/1501) by [Antoine Madrona](https://github.com/madtoinou).
  - 🔴 New `use_static_covariates` option for `TFTModel`, `DLinearModel` and `NLinearModel` : When True (default), models use static covariates if available at fitting time and enforce identical static covariate shapes across all target `series` used for training or prediction; when False, models ignore static covariates. [#1700](https://github.com/unit8co/darts/pull/1700) by [Dennis Bader](https://github.com/dennisbader).
- Improvements to `TimeSeries` :
  - Added support for integer indexed input to `from_*` factory methods, if index can be converted to a pandas.RangeIndex. [#1527](https://github.com/unit8co/darts/pull/1527) by [Dennis Bader](https://github.com/dennisbader).
  - Added support for integer indexed input with step sizes (freq) other than 1. [#1527](https://github.com/unit8co/darts/pull/1527) by [Dennis Bader](https://github.com/dennisbader).
  - Optimized time series creation with `fill_missing_dates=True` achieving a drastic speed-up . [#1527](https://github.com/unit8co/darts/pull/1527) by [Dennis Bader](https://github.com/dennisbader).
  - `from_group_dataframe()` now warns the user if there is suspicion of a "bad" time index (monotonically increasing). [#1628](https://github.com/unit8co/darts/pull/1628) by [Dennis Bader](https://github.com/dennisbader).
- Added a parameter to give a custom function name to the transformed output of `WindowTransformer`; improved the explanation of the `window` parameter. [#1676](https://github.com/unit8co/darts/pull/1676) and [#1666](https://github.com/unit8co/darts/pull/1666) by [Jing Qiang Goh](https://github.com/JQGoh).
- Added `historical_forecasts` parameter to `backtest()` that allows to use precomputed historical forecasts from `historical_forecasts()`. [#1597](https://github.com/unit8co/darts/pull/1597) by [Janek Fidor](https://github.com/JanFidor).
- Added feature values and SHAP object to `ShapExplainabilityResult`, giving easy user access to all SHAP-specific explainability results. [#1545](https://github.com/unit8co/darts/pull/1545) by [Rijk van der Meulen](https://github.com/rijkvandermeulen).
- New `quantile_loss()` (pinball loss) metric for probabilistic forecasts. [#1559](https://github.com/unit8co/darts/pull/1559) by [Janek Fidor](https://github.com/JanFidor).

**Fixed**

- Fixed an issue in `BottomUp/TopDownReconciliator` where the order of the series components was not taken into account. [#1592](https://github.com/unit8co/darts/pull/1592) by [David Kleindienst](https://github.com/DavidKleindienst).
- Fixed an issue with `DLinearModel` not supporting even numbered `kernel_size`. [#1695](https://github.com/unit8co/darts/pull/1695) by [Antoine Madrona](https://github.com/madtoinou).
- Fixed an issue with `RegressionEnsembleModel` not using future covariates during training. [#1660](https://github.com/unit8co/darts/pull/1660) by [Rajesh Balakrishnan](https://github.com/Rajesh4AI).
- Fixed an issue where `NaiveEnsembleModel` prediction did not transfer the series' component name. [#1602](https://github.com/unit8co/darts/pull/1602) by [David Kleindienst](https://github.com/DavidKleindienst).
- Fixed an issue in `TorchForecastingModel` that prevented from using multi GPU training. [#1509](https://github.com/unit8co/darts/pull/1509) by [Levente Szabados](https://github.com/solalatus).
- Fixed a bug when saving a `FFT` model with `trend=None`. [#1594](https://github.com/unit8co/darts/pull/1594) by [Antoine Madrona](https://github.com/madtoinou).
- Fixed some issues with PyTorch-Lightning version 2.0.0. [#1651](https://github.com/unit8co/darts/pull/1651) by [Dennis Bader](https://github.com/dennisbader).
- Fixed a bug in `QuantileDetector` which raised an error when low and high quantiles had identical values. [#1553](https://github.com/unit8co/darts/pull/1553) by [Julien Adda](https://github.com/julien12234).
- Fixed an issue preventing `TimeSeries` from being empty. [#1359](https://github.com/unit8co/darts/pull/1359) by [Antoine Madrona](https://github.com/madtoinou).
- Fixed an issue when using `backtest()` on multiple series. [#1517](https://github.com/unit8co/darts/pull/1517) by [Julien Herzen](https://github.com/hrzn).
- General fixes to `historical_forecasts()`
  - Fixed issue where `retrain` functions were not handled properly; Improved handling of `start`, and `train_length` parameters; better interpretability with warnings and improved error messages (warnings can be turned of with `show_warnings=False`). By [#1675](https://github.com/unit8co/darts/pull/1675) by [Antoine Madrona](https://github.com/madtoinou) and [Dennis Bader](https://github.com/dennisbader).
  - Fixed an issue for several models (mainly ensemble and local models) where automatic `start` did not respect the minimum required training lengths. [#1616](https://github.com/unit8co/darts/pull/1616) by [Janek Fidor](https://github.com/JanFidor) and [Dennis Bader](https://github.com/dennisbader).
  - Fixed an issue when using a `RegressionModel` with future covariates lags only. [#1685](https://github.com/unit8co/darts/pull/1685) by [Maxime Dumonal](https://github.com/dumjax).

### For developers of the library:

**Improvements**

- Option to skip slow tests locally with `pytest . --no-cov -m "not slow"`. [#1625](https://github.com/unit8co/darts/pull/1625) by [Blazej Nowicki](https://github.com/BlazejNowicki).
- Major refactor of data transformers which simplifies implementation of new transformers. [#1409](https://github.com/unit8co/darts/pull/1409) by [Matt Bilton](https://github.com/mabilton).

## [0.23.1](https://github.com/unit8co/darts/tree/0.23.1) (2023-01-12)

Patch release

**Fixed**

- Fix an issue in `TimeSeries` which made it incompatible with Python 3.7.
  [#1449](https://github.com/unit8co/darts/pull/1449) by [Dennis Bader](https://github.com/dennisbader).
- Fix an issue with static covariates when series have variable lengths with `RegressionModel`s.
  [#1469](https://github.com/unit8co/darts/pull/1469) by [Eliane Maalouf](https://github.com/eliane-maalouf).
- Fix an issue with PyTorch Lightning trainer handling.
  [#1459](https://github.com/unit8co/darts/pull/1459) by [Dennis Bader](https://github.com/dennisbader).
- Fix an issue with `historical_forecasts()` retraining PyTorch models iteratively instead of from scratch.
  [#1465](https://github.com/unit8co/darts/pull/1465) by [Dennis Bader](https://github.com/dennisbader).
- Fix an issue with `historical_forecasts()` not working in some cases when `future_covariates`
  are provided and `start` is not specified. [#1481](https://github.com/unit8co/darts/pull/1481)
  by [Maxime Dumonal](https://github.com/dumjax).
- Fix an issue with `slice_n_points` functions on integer indexes.
  [#1482](https://github.com/unit8co/darts/pull/1482) by [Julien Herzen](https://github.com/hrzn).

## [0.23.0](https://github.com/unit8co/darts/tree/0.23.0) (2022-12-23)

### For users of the library:

**Improved**

- 🚀🚀🚀 Brand new Darts module dedicated to anomaly detection on time series: `darts.ad`.
  More info on the API doc page: https://unit8co.github.io/darts/generated_api/darts.ad.html.
  [#1256](https://github.com/unit8co/darts/pull/1256) by [Julien Adda](https://github.com/julien12234)
  and [Julien Herzen](https://github.com/hrzn).
- New forecasting models: `DLinearModel` and `NLinearModel` as proposed in [this paper](https://arxiv.org/pdf/2205.13504.pdf).
  [#1139](https://github.com/unit8co/darts/pull/1139)  by [Julien Herzen](https://github.com/hrzn) and [Greg DeVos](https://github.com/gdevos010).
- New forecasting model: `XGBModel` implementing XGBoost.
  [#1405](https://github.com/unit8co/darts/pull/1405) by [Julien Herzen](https://github.com/hrzn).
- New `multi_models` option for all `RegressionModel`s: when set to False, uses only a single underlying
  estimator for multi-step forecasting, which can drastically increase computational efficiency.
  [#1291](https://github.com/unit8co/darts/pull/1291) by [Eliane Maalouf](https://github.com/eliane-maalouf).
- All `RegressionModel`s (incl. LightGBM, Catboost, XGBoost, Random Forest, ...)
  now support static covariates.
  [#1412](https://github.com/unit8co/darts/pull/1412) by [Eliane Maalouf](https://github.com/eliane-maalouf).
- `historical_forecasts()` and `backtest()` now work on multiple series, too.
  [#1318](https://github.com/unit8co/darts/pull/1318) by [Maxime Dumonal](https://github.com/dumjax).
- New window transformation capabilities: `TimeSeries.window_transform()` and
  a new `WindowTransformer` which allow to easily create window features.
  [#1269](https://github.com/unit8co/darts/pull/1269) by [Eliane Maalouf](https://github.com/eliane-maalouf).
- 🔴 Improvements to `TorchForecastingModels` : Load models directly to CPU that were trained on GPU. Save file size reduced.
  Improved PyTorch Lightning Trainer handling fixing several minor issues.
  Removed deprecated methods `load_model` and `save_model`
  [#1371](https://github.com/unit8co/darts/pull/1371) by [Dennis Bader](https://github.com/dennisbader).
- Improvements to encoders: Added support for encoders to all models with covariate support through `add_encoders` at model creation.
  Encoders now generate the correct minimum required covariate time spans for all models.
  [#1338](https://github.com/unit8co/darts/pull/1338) by [Dennis Bader](https://github.com/dennisbader).
- New datasets available in `darts.datasets` (`ILINetDataset`, `ExchangeRateDataset`, `TrafficDataset`, `WeatherDataset`)
  [#1298](https://github.com/unit8co/darts/pull/1298) by [Kamil Wierciak](https://github.com/FEJTWOW).
  [#1291](https://github.com/unit8co/darts/pull/1291) by [Eliane Maalouf](https://github.com/eliane-maalouf).
- New `Diff` transformer, which can difference and "undifference" series
  [#1380](https://github.com/unit8co/darts/pull/1380) by [Matt Bilton](https://github.com/mabilton).
- Improvements to KalmanForecaster: The model now accepts different TimeSeries for prediction than the ones used to fit the model.
  [#1338](https://github.com/unit8co/darts/pull/1338) by [Dennis Bader](https://github.com/dennisbader).
- Backtest functions can now accept a list of metric functions [#1333](https://github.com/unit8co/darts/pull/1333)
  by [Antoine Madrona](https://github.com/madtoinou).
- Extension of baseline models to work on multivariate series
  [#1373](https://github.com/unit8co/darts/pull/1373) by [Błażej Nowicki](https://github.com/BlazejNowicki).
- Improvement to `TimeSeries.gaps()` [#1265](https://github.com/unit8co/darts/pull/1265) by
  [Antoine Madrona](https://github.com/madtoinou).
- Speedup of `TimeSeries.quantile_timeseries()` method
  [#1351](https://github.com/unit8co/darts/pull/1351) by [@tranquilitysmile](https://github.com/tranquilitysmile).
- Some dependencies which can be hard to install (LightGBM, Catboost, XGBoost, Prophet, Statsforecast)
  are not required anymore (if not installed the corresponding models will not be available)
  [#1360](https://github.com/unit8co/darts/pull/1360) by [Antoine Madrona](https://github.com/madtoinou).
- Removed `IPython` as a dependency. [#1331](https://github.com/unit8co/darts/pull/1331) by [Erik Hasse](https://github.com/erik-hasse)
- Allow the creation of empty `TimeSeries` [#1359](https://github.com/unit8co/darts/pull/1359)
  by [Antoine Madrona](https://github.com/madtoinou).

**Fixed**

- Fixed edge case in ShapExplainer for regression models where covariates series > target series
  [#1310](https://github.com/unit8co/darts/pull/1310) by [Rijk van der Meulen](https://github.com/rijkvandermeulen)
- Fixed a bug in `TimeSeries.resample()` [#1350](https://github.com/unit8co/darts/pull/1350)
  by [Antoine Madrona](https://github.com/madtoinou).
- Fixed splitting methods when split point is not in the series
  [#1415](https://github.com/unit8co/darts/pull/1415) by [@DavidKleindienst](https://github.com/DavidKleindienst)
- Fixed issues with `append_values()` and `prepend_values()` not correctly extending `RangeIndex`es
  [#1435](https://github.com/unit8co/darts/pull/1435) by [Matt Bilton](https://github.com/mabilton).
- Fixed some issues with time zones [#1343](https://github.com/unit8co/darts/pull/1343)
  by [Antoine Madrona](https://github.com/madtoinou).
- Fixed some issues when using a single target series with `RegressionEnsembleModel`
  [#1357](https://github.com/unit8co/darts/pull/1357) by [Dennis Bader](https://github.com/dennisbader).
- Fixed treatment of stochastic models in ensemble models
  [#1423](https://github.com/unit8co/darts/pull/1423) by [Eliane Maalouf](https://github.com/eliane-maalouf).

## [0.22.0](https://github.com/unit8co/darts/tree/0.22.0) (2022-10-04)

### For users of the library:

**Improved**

- New explainability feature. The class `ShapExplainer` in `darts.explainability` can provide Shap-values explanations of the importance of each lag and each dimension in producing each forecasting lag for `RegressionModel`s. [#909](https://github.com/unit8co/darts/pull/909) by [Maxime Dumonal](https://github.com/dumjax).
- New model: `StatsForecastsETS`. Similarly to `StatsForecastsAutoARIMA`, this model offers the ETS model from Nixtla's `statsforecasts` library as a local forecasting model supporting future covariates. [#1171](https://github.com/unit8co/darts/pull/1171) by [Julien Herzen](https://github.com/hrzn).
- Added support for past and future covariates to `residuals()` function. [#1223](https://github.com/unit8co/darts/pull/1223) by [Eliane Maalouf](https://github.com/eliane-maalouf).
- Added support for retraining model(s) every `n` iteration and on custom conditions in `historical_forecasts` method of `ForecastingModel`s. [#1139](https://github.com/unit8co/darts/pull/1139) by [Francesco Bruzzesi](https://github.com/fbruzzesi).
- Added support for beta-NLL in `GaussianLikelihood`s, as proposed in [this paper](https://arxiv.org/abs/2203.09168). [#1162](https://github.com/unit8co/darts/pull/1162) by [Julien Herzen](https://github.com/hrzn).
- New LayerNorm alternatives, RMSNorm and LayerNormNoBias [#1113](https://github.com/unit8co/darts/pull/1113) by [Greg DeVos](https://github.com/gdevos010).
- 🔴 Improvements to encoders: improve fitting behavior of encoders' transformers and solve a couple of issues. Remove support for absolute index encoding. [#1257](https://github.com/unit8co/darts/pull/1257) by [Dennis Bader](https://github.com/dennisbader).
- Overwrite min_train_series_length for Catboost and LightGBM [#1214](https://github.com/unit8co/darts/pull/1214) by [Anne de Vries](https://github.com/anne-devries).
- New example notebook showcasing and end-to-end example of hyperparameter optimization with Optuna [#1242](https://github.com/unit8co/darts/pull/1242) by [Julien Herzen](https://github.com/hrzn).
- New user guide section on hyperparameter optimization with Optuna and Ray Tune [#1242](https://github.com/unit8co/darts/pull/1242) by [Julien Herzen](https://github.com/hrzn).
- Documentation on model saving and loading. [#1210](https://github.com/unit8co/darts/pull/1210) by [Amadej Kocbek](https://github.com/amadejkocbek).
- 🔴 `torch_device_str` has been removed from all torch models in favor of Pytorch Lightning's `pl_trainer_kwargs` method [#1244](https://github.com/unit8co/darts/pull/1244) by [Greg DeVos](https://github.com/gdevos010).

**Fixed**

- An issue with `add_encoders` in `RegressionModel`s when fit/predict were called with a single target series. [#1193](https://github.com/unit8co/darts/pull/1193) by [Dennis Bader](https://github.com/dennisbader).
- Some issues with integer-indexed series. [#1191](https://github.com/unit8co/darts/pull/1191) by [Julien Herzen](https://github.com/hrzn).
- A bug when using the latest versions (>=1.1.1) of Prophet. [#1208](https://github.com/unit8co/darts/pull/1208) by [Julien Herzen](https://github.com/hrzn).
- An issue with calling `fit_transform()` on reconciliators. [#1165](https://github.com/unit8co/darts/pull/1165) by [Julien Herzen](https://github.com/hrzn).
- A bug in `GaussianLikelihood` object causing issues with confidence intervals. [#1162](https://github.com/unit8co/darts/pull/1162) by [Julien Herzen](https://github.com/hrzn).
- An issue which prevented plotting `TimeSeries` of length 1. [#1206](https://github.com/unit8co/darts/issues/1206) by [Julien Herzen](https://github.com/hrzn).
- Type hinting for ExponentialSmoothing model [#1185](https://github.com/unit8co/darts/pull/1185) by [Rijk van der Meulen](https://github.com/rijkvandermeulen)

## [0.21.0](https://github.com/unit8co/darts/tree/0.21.0) (2022-08-12)

### For users of the library:

**Improved**

- New model: Catboost, incl `quantile`, `poisson` and `gaussian` likelihoods support. [#1007](https://github.com/unit8co/darts/pull/1007), [#1044](https://github.com/unit8co/darts/pull/1044) by [Jonas Racine](https://github.com/jonasracine).
- Extension of the `add_encoders` option to `RegressionModel`s. It is now straightforward to add calendar based or custom past or future covariates to these models, similar to torch models. [#1093](https://github.com/unit8co/darts/pull/1093) by [Dennis Bader](https://github.com/dennisbader).
- Introduction of `StaticCovariatesTransformer`, categorical static covariate support for `TFTModel`, example and user-guide updates on static covariates. [#1081](https://github.com/unit8co/darts/pull/1081) by [Dennis Bader](https://github.com/dennisbader).
- ARIMA and VARIMA models now support being applied to a new series, different than the one used for training. [#1036](https://github.com/unit8co/darts/pull/1036) by [Samuele Giuliano Piazzetta](https://github.com/piaz97).
- All Darts forecasting models now have unified `save()` and `load()` methods. [#1070](https://github.com/unit8co/darts/pull/1070) by [Dustin Brunner](https://github.com/brunnedu).
- Improvements in logging. [#1034](https://github.com/unit8co/darts/pull/1034) by [Dustin Brunner](https://github.com/brunnedu).
- Re-integrating Prophet >= 1.1 in core dependencies (as it does not depend on PyStan anymore). [#1054](https://github.com/unit8co/darts/pull/1054) by [Julien Herzen](https://github.com/hrzn).
- Added a new `AustralianTourismDataset`. [#1141](https://github.com/unit8co/darts/pull/1141) by [Julien Herzen](https://github.com/hrzn).
- Added a new notebook demonstrating hierarchical reconciliation. [#1147](https://github.com/unit8co/darts/pull/1147) by [Julien Herzen](https://github.com/hrzn).
- Added `drop_columns()` method to `TimeSeries`. [#1040](https://github.com/unit8co/darts/pull/1040) by [@shaido987](https://github.com/shaido987)
- Speedup static covariates when no casting is needed. [#1053](https://github.com/unit8co/darts/pull/1053) by [Julien Herzen](https://github.com/hrzn).
- Implemented the min_train_series_length method for the FourTheta and Theta models that overwrites the minimum default of 3 training samples by 2*seasonal_period when appropriate. [#1101](https://github.com/unit8co/darts/pull/1101) by [Rijk van der Meulen](https://github.com/rijkvandermeulen).
- Make default formatting optional in plots. [#1056](https://github.com/unit8co/darts/pull/1056) by [Colin Delahunty](https://github.com/colin99d)
- Introduce `retrain` option in `residuals()` method. [#1066](https://github.com/unit8co/darts/pull/1066) by [Julien Herzen](https://github.com/hrzn).
- Improved error messages. [#1066](https://github.com/unit8co/darts/pull/1066) by [Julien Herzen](https://github.com/hrzn).
- Small readability improvements to user guide. [#1039](https://github.com/unit8co/darts/pull/1039), [#1046](https://github.com/unit8co/darts/pull/1046/files) by [Ryan Russell](https://github.com/ryanrussell)

**Fixed**

- Fixed an error when loading torch forecasting models. [#1124](https://github.com/unit8co/darts/pull/1124) by [Dennis Bader](https://github.com/dennisbader).
- 🔴 renamed `ignore_time_axes` into `ignore_time_axis` in `TimeSeries.concatenate()`. [#1073](https://github.com/unit8co/darts/pull/1073/files) by [Thomas KIENTZ](https://github.com/thomktz)
- Propagate static covs and hierarchy in missing value filler. [#1076](https://github.com/unit8co/darts/pull/1076) by [Julien Herzen](https://github.com/hrzn).
- Fixed an issue where num_stacks is used instead of self.num_stacks in the NBEATSModel. Also, a few mistakes in API reference docs. [#1103](https://github.com/unit8co/darts/pull/1103) by [Rijk van der Meulen](https://github.com/rijkvandermeulen).
- Fixed `univariate_component()` method to propagate static covariates and drop hierarchy. [#1128](https://github.com/unit8co/darts/pull/1128) by [Julien Herzen](https://github.com/hrzn).
- Fixed various issues. [#1106](https://github.com/unit8co/darts/pull/1106) by [Julien Herzen](https://github.com/hrzn).
- Fixed an issue with `residuals` on `RNNModel`. [#1066](https://github.com/unit8co/darts/pull/1066) by [Julien Herzen](https://github.com/hrzn).

## [0.20.0](https://github.com/unit8co/darts/tree/0.20.0) (2022-06-22)

### For users of the library:

**Improved**

- Added support for static covariates in `TimeSeries` class. [#966](https://github.com/unit8co/darts/pull/966) by [Dennis Bader](https://github.com/dennisbader).
- Added support for static covariates in TFT model. [#966](https://github.com/unit8co/darts/pull/966) by [Dennis Bader](https://github.com/dennisbader).
- Support for storing hierarchy of components in `TimeSeries` (in view of hierarchical reconciliation) [#1012](https://github.com/unit8co/darts/pull/1012) by [Julien Herzen](https://github.com/hrzn).
- New Reconciliation transformers for forecast reconciliation: bottom up, top down and MinT. [#1012](https://github.com/unit8co/darts/pull/1012) by [Julien Herzen](https://github.com/hrzn).
- Added support for Monte Carlo Dropout, as a way to capture model uncertainty with torch models at inference time. [#1013](https://github.com/unit8co/darts/pull/1013) by [Julien Herzen](https://github.com/hrzn).
- New datasets: ETT and Electricity. [#617](https://github.com/unit8co/darts/pull/617)
  by [Greg DeVos](https://github.com/gdevos010)
- New dataset, [Uber TLC](https://github.com/fivethirtyeight/uber-tlc-foil-response). [#1003](https://github.com/unit8co/darts/pull/1003) by [Greg DeVos](https://github.com/gdevos010).
- Model Improvements: Option for changing activation function for NHiTs and NBEATS. NBEATS support for dropout. NHiTs Support for AvgPooling1d. [#955](https://github.com/unit8co/darts/pull/955) by [Greg DeVos](https://github.com/gdevos010).
- Implemented [&#34;GLU Variants Improve Transformer&#34;](https://arxiv.org/abs/2002.05202) for transformer based models (transformer and TFT). [#968](https://github.com/unit8co/darts/pull/968) by [Greg DeVos](https://github.com/gdevos010).
- Added support for torch metrics during training and validation. [#996](https://github.com/unit8co/darts/pull/996) by [Greg DeVos](https://github.com/gdevos010).
- Better handling of logging [#1010](https://github.com/unit8co/darts/pull/1010) by [Dustin Brunner](https://github.com/brunnedu).
- Better support for Python 3.10, and dropping `prophet` as a dependency (`Prophet` model still works if `prophet` package is installed separately) [#1023](https://github.com/unit8co/darts/pull/1023) by [Julien Herzen](https://github.com/hrzn).
- Option to avoid global matplotlib configuration changes.
  [#924](https://github.com/unit8co/darts/pull/924) by [Mike Richman](https://github.com/zgana).
- 🔴 `HNiTSModel` renamed to `HNiTS` [#1000](https://github.com/unit8co/darts/pull/1000) by [Greg DeVos](https://github.com/gdevos010).

**Fixed**

- A bug with `tail()` and `head()` [#942](https://github.com/unit8co/darts/pull/942) by [Julien Herzen](https://github.com/hrzn).
- An issue with arguments being reverted for the `metric` function of gridsearch and backtest [#989](https://github.com/unit8co/darts/pull/989) by [Clara Grotehans](https://github.com/ClaraGrthns).
- An error checking whether `fit()` has been called in global models [#944](https://github.com/unit8co/darts/pull/944) by [Julien Herzen](https://github.com/hrzn).
- An error in Gaussian Process filter happening with newer versions of sklearn [#963](https://github.com/unit8co/darts/pull/963) by [Julien Herzen](https://github.com/hrzn).

### For developers of the library:

**Fixed**

- An issue with LinearLR scheduler in tests. [#928](https://github.com/unit8co/darts/pull/928) by [Dennis Bader](https://github.com/dennisbader).

## [0.19.0](https://github.com/unit8co/darts/tree/0.19.0) (2022-04-13)

### For users of the library:

**Improved**

- New model: `NHiTS` implementing the N-HiTS model.
  [#898](https://github.com/unit8co/darts/pull/898) by [Julien Herzen](https://github.com/hrzn).
- New model: `StatsForecastAutoARIMA` implementing the (faster) AutoARIMA version of
  [statsforecast](https://github.com/Nixtla/statsforecast).
  [#893](https://github.com/unit8co/darts/pull/893) by [Julien Herzen](https://github.com/hrzn).
- New model: `Croston` method.
  [#893](https://github.com/unit8co/darts/pull/893) by [Julien Herzen](https://github.com/hrzn).
- Better way to represent stochastic `TimeSeries` from distributions specified by quantiles.
  [#899](https://github.com/unit8co/darts/pull/899) by [Gian Wiher](https://github.com/gnwhr).
- Better sampling of trajectories for stochastic `RegressionModel`s.
  [#899](https://github.com/unit8co/darts/pull/899) by [Gian Wiher](https://github.com/gnwhr).
- Improved user guide with more sections. [#905](https://github.com/unit8co/darts/pull/905)
  by [Julien Herzen](https://github.com/hrzn).
- New notebook showcasing transfer learning and training forecasting models on large time
  series datasets. [#885](https://github.com/unit8co/darts/pull/885)
  by [Julien Herzen](https://github.com/hrzn).

**Fixed**

- Some issues with PyTorch Lightning >= 1.6.0 [#888](https://github.com/unit8co/darts/pull/888)
  by [Julien Herzen](https://github.com/hrzn).

## [0.18.0](https://github.com/unit8co/darts/tree/0.18.0) (2022-03-22)

### For users of the library:

**Improved**

- `LinearRegressionModel` and `LightGBMModel` can now be probabilistic, supporting quantile
  and poisson regression. [#831](https://github.com/unit8co/darts/pull/831),
  [#853](https://github.com/unit8co/darts/pull/853) by [Gian Wiher](https://github.com/gnwhr).
- New models: `BATS` and `TBATS`, based on [tbats](https://github.com/intive-DataScience/tbats).
  [#816](https://github.com/unit8co/darts/pull/816) by [Julien Herzen](https://github.com/hrzn).
- Handling of stochastic inputs in PyTorch based models. [#833](https://github.com/unit8co/darts/pull/833)
  by [Julien Herzen](https://github.com/hrzn).
- GPU and TPU user guide. [#826](https://github.com/unit8co/darts/pull/826)
  by [@gsamaras](https://github.com/gsamaras).
- Added train and validation loss to PyTorch Lightning progress bar.
  [#825](https://github.com/unit8co/darts/pull/825) by [Dennis Bader](https://github.com/dennisbader).
- More losses available in `darts.utils.losses` for PyTorch-based models:
  `SmapeLoss`, `MapeLoss` and `MAELoss`. [#845](https://github.com/unit8co/darts/pull/845)
  by [Julien Herzen](https://github.com/hrzn).
- Improvement to the seasonal decomposition [#862](https://github.com/unit8co/darts/pull/862).
  by [Gian Wiher](https://github.com/gnwhr).
- The `gridsearch()` method can now return best metric score.
  [#822](https://github.com/unit8co/darts/pull/822) by [@nlhkh](https://github.com/nlhkh).
- Removed needless checkpoint loading when predicting. [#821](https://github.com/unit8co/darts/pull/821)
  by [Dennis Bader](https://github.com/dennisbader).
- Changed default number of epochs for validation from 10 to 1.
  [#825](https://github.com/unit8co/darts/pull/825) by [Dennis Bader](https://github.com/dennisbader).

**Fixed**

- Fixed some issues with encoders in `fit_from_dataset()`.
  [#829](https://github.com/unit8co/darts/pull/829) by [Julien Herzen](https://github.com/hrzn).
- Fixed an issue with covariates slicing for `DualCovariatesForecastingModels`.
  [#858](https://github.com/unit8co/darts/pull/858) by [Dennis Bader](https://github.com/dennisbader).

## [0.17.1](https://github.com/unit8co/darts/tree/0.17.1) (2022-02-17)

Patch release

### For users of the library:

**Fixed**

- Fixed issues with (now deprecated) `torch_device_str` parameter, and improved documentation
  related to using devices with PyTorch Lightning. [#806](https://github.com/unit8co/darts/pull/806)
  by [Dennis Bader](https://github.com/dennisbader).
- Fixed an issue with `ReduceLROnPlateau`. [#806](https://github.com/unit8co/darts/pull/806)
  by [Dennis Bader](https://github.com/dennisbader).
- Fixed an issue with the periodic basis functions of N-BEATS. [#804](https://github.com/unit8co/darts/pull/804)
  by [Vladimir Chernykh](https://github.com/vladimir-chernykh).
- Relaxed requirements for `pandas`; from `pandas>=1.1.0` to `pandas>=1.0.5`.
  [#800](https://github.com/unit8co/darts/pull/800) by [@adelnick](https://github.com/adelnick).

## [0.17.0](https://github.com/unit8co/darts/tree/0.17.0) (2022-02-15)

### For users of the library:

**Improved**

- 🚀 Support for [PyTorch Lightning](https://github.com/PyTorchLightning/pytorch-lightning): All deep learning
  models are now implemented using PyTorch Lightning. This means that many more features are now available
  via PyTorch Lightning trainers functionalities; such as tailored callbacks, or multi-GPU training.
  [#702](https://github.com/unit8co/darts/pull/702) by [Dennis Bader](https://github.com/dennisbader).
- The `RegressionModel`s now accept an `output_chunk_length` parameter; meaning that they can be trained to
  predict more than one time step in advance (and used auto-regressively to predict on longer horizons).
  [#761](https://github.com/unit8co/darts/pull/761) by [Dustin Brunner](https://github.com/brunnedu).
- 🔴 `TimeSeries` "simple statistics" methods (such as `mean()`, `max()`, `min()` etc, ...) have been refactored
  to work natively on stochastic `TimeSeries`, and over configurable axes. [#773](https://github.com/unit8co/darts/pull/773)
  by [Gian Wiher](https://github.com/gnwhr).
- 🔴 `TimeSeries` now support only pandas `RangeIndex` as an integer index, and does not support `Int64Index` anymore,
  as it became deprecated with pandas 1.4.0. This also now brings the guarantee that `TimeSeries` do not have missing
  "dates" even when indexed with integers. [#777](https://github.com/unit8co/darts/pull/777)
  by [Julien Herzen](https://github.com/hrzn).
- New model: `KalmanForecaster` is a new probabilistic model, working on multivariate series, accepting future covariates,
  and which works by running the state-space model of a given Kalman filter into the future. The `fit()` function uses the
  N4SID algorithm for system identification. [#743](https://github.com/unit8co/darts/pull/743)
  by [Julien Herzen](https://github.com/hrzn).
- The `KalmanFilter` now also works on `TimeSeries` containing missing values. [#743](https://github.com/unit8co/darts/pull/743)
  by [Julien Herzen](https://github.com/hrzn).
- The estimators (forecasting and filtering models) now also return their own instance when calling `fit()`,
  which allows chaining calls. [#741](https://github.com/unit8co/darts/pull/741)
  by [Julien Herzen](https://github.com/hrzn).

**Fixed**

- Fixed an issue with tensorboard and gridsearch when `model_name` is provided.
  [#760](https://github.com/unit8co/darts/pull/760) by [@gdevos010](https://github.com/gdevos010).
- Fixed issues with pip-tools. [#762](https://github.com/unit8co/darts/pull/762)
  by [Tomas Van Pottelbergh](https://github.com/tomasvanpottelbergh).

### For developers of the library:

- Some linting checks have been added to the CI pipeline. [#749](https://github.com/unit8co/darts/pull/749)
  by [Tomas Van Pottelbergh](https://github.com/tomasvanpottelbergh).

## [0.16.1](https://github.com/unit8co/darts/tree/0.16.1) (2022-01-24)

Patch release

### For users of the library:

- Fixed an incompatibility with latest version of Pandas ([#752](https://github.com/unit8co/darts/pull/752))
  by [Julien Herzen](https://github.com/hrzn).
- Fixed non contiguous error when using lstm_layers > 1 on GPU. ([#740](https://github.com/unit8co/darts/pull/740))
  by [Dennis Bader](https://github.com/dennisbader).
- Small improvement in type annotations in API documentation ([#744](https://github.com/unit8co/darts/pull/744))
  by [Dustin Brunner](https://github.com/brunnedu).

### For developers of the library:

- Added flake8 tests to CI pipelines ([#749](https://github.com/unit8co/darts/pull/749),
  [#748](https://github.com/unit8co/darts/pull/748), [#745](https://github.com/unit8co/darts/pull/745))
  by [Tomas Van Pottelbergh](https://github.com/tomasvanpottelbergh)
  and [Dennis Bader](https://github.com/dennisbader).

## [0.16.0](https://github.com/unit8co/darts/tree/0.16.0) (2022-01-13)

### For users of the library:

**Improved**

- The [documentation page](https://unit8co.github.io/darts/index.html) has been revamped and now contains
  a brand new Quickstart guide, as well as a User Guide section, which will be populated over time.
- The [API documentation](https://unit8co.github.io/darts/generated_api/darts.html) has been revamped and improved,
  notably using `numpydoc`.
- The datasets building procedure has been improved in `RegressionModel`, which yields dramatic speed improvements.

**Added**

- The `KalmanFilter` can now do system identification using `fit()` (using [nfoursid](https://github.com/spmvg/nfoursid)).

**Fixed**

- Catch a [potentially problematic case](https://github.com/unit8co/darts/issues/724) in ensemble models.
- Fixed support for `ReduceLROnPlateau` scheduler.

### For developers of the library:

- We have switched to [black](https://black.readthedocs.io/en/stable/) for code formatting (this is checked
  by the CI pipeline).

## [0.15.0](https://github.com/unit8co/darts/tree/0.15.0) (2021-12-24)

### For users of the library:

**Added**:

- On-the-fly encoding of position and calendar information in Torch-based models.
  Torch-based models now accept an option `add_encoders` parameter, specifying how to
  use certain calendar and position information as past and/or future covariates on the-fly.

  Example:

  ```
  from darts.dataprocessing.transformers import Scaler
  add_encoders={
      'cyclic': {'future': ['month']},
      'datetime_attribute': {'past': ['hour', 'dayofweek']},
      'position': {'past': ['absolute'], 'future': ['relative']},
      'custom': {'past': [lambda idx: (idx.year - 1950) / 50]},
      'transformer': Scaler()
  }
  ```

  This will add a cyclic encoding of the month as future covariates, add some datetime
  attributes as past and future covariates, an absolute/relative position (index), and
  even some custom mapping of the index (such as a function of the year). A `Scaler` will
  be applied to fit/transform all of these covariates both during training and inference.
- The scalers can now also be applied on stochastic `TimeSeries`.
- There is now a new argument `max_samples_per_ts` to the :func:`fit()` method of Torch-based
  models, which can be used to limit the number of samples contained in the underlying
  training dataset, by taking (at most) the most recent `max_samples_per_ts` training samples
  per time series.
- All local forecasting models that support covariates (Prophet, ARIMA, VARIMA, AutoARIMA)
  now handle covariate slicing themselves; this means that you don't need to make sure your
  covariates have the exact right time span. As long as they contain the right time span, the
  models will slice them for you.
- `TimeSeries.map()` and mappers data transformers now work on stochastic `TimeSeries`.
- Granger causality function: `utils.statistics.granger_causality_tests` can test if one
  univariate `TimeSeries` "granger causes" another.
- New stationarity tests for univariate `TimeSeries` : `darts.utils.statistics.stationarity_tests`,
  `darts.utils.statistics.stationarity_test_adf` and `darts.utils.statistics.stationarity_test_kpss`.
- New test coverage badge 🦄

**Fixed**:

- Fixed various issues in different notebooks.
- Fixed a bug handling frequencies in Prophet model.
- Fixed an issue causing `PastCovariatesTorchModels` (such as `NBEATSModel`) prediction
  to fail when `n > output_chunk_length` AND `n` not being a multiple of `output_chunk_length`.
- Fixed an issue in backtesting which was causing untrained models
  not to be trained on the initial window when `retrain=False`.
- Fixed an issue causing `residuals()` to fail for Torch-based models.

### For developers of the library:

- Updated the [contribution guidelines](https://github.com/unit8co/darts/blob/master/CONTRIBUTING.md)
- The unit tests have been re-organised with submodules following that of the library.
- All relative import paths have been removed and replaced by absolute paths.
- pytest and pytest-cov are now used to run tests and compute coverage.

## [0.14.0](https://github.com/unit8co/darts/tree/0.14.0) (2021-11-28)

### For users of the library:

**Added**:

- Probabilistic N-BEATS: The `NBEATSModel` can now produce probabilistic forecasts,
  in a similar way as all the other deep learning models in Darts (specifying a `likelihood`
  and predicting with `num_samples` >> 1).
- We have improved the speed of the data loaing functionalities for PyTorch-based models.
  This should speedup training, typically by a few percents.
- Added `num_loader_workers` parameters to `fit()` and `predict()` methods of PyTorch-based models,
  in order to control the `num_workers` of PyTorch DataLoaders. This can sometimes result in drastic speedups.
- New method `TimeSeries.astype()` which allows to easily case (e.g. between `np.float64` and `np.float32`).
- Added `dtype` as an option to the time series generation modules.
- Added a small [performance guide](https://github.com/unit8co/darts/blob/master/guides/performance.md) for
  PyTorch-based models.
- Possibility to specify a (relative) time index to be used as future covariates in the TFT Model.
  Future covariates don't have to be specified when this is used.
- New TFT example notebook.
- Less strict dependencies: we have loosened the required dependencies versions.

**Fixed**:

- A small fix on the Temporal Fusion Transformer `TFTModel`, which should improve performance.
- A small fix in the random state of some unit tests.
- Fixed a typo in Transformer example notebook.

## [0.13.1](https://github.com/unit8co/darts/tree/0.13.1) (2021-11-08)

### For users of the library:

**Added**:

- Factory methods in `TimeSeries` are now `classmethods`, which makes inheritance of
  `TimeSeries` more convenient.

**Fixed**:

- An issue which was causing some of the flavours installations not to work

## [0.13.0](https://github.com/unit8co/darts/tree/0.13.0) (2021-11-07)

### For users of the library:

**Added**:

- New forecasting model, [Temporal Fusion Transformer](https://arxiv.org/abs/1912.09363) (`TFTModel`).
  A new deep learning model supporting both past and future covariates.
- Improved support for Facebook Prophet model (`Prophet`):
  - Added support for fit & predict with future covariates. For instance:
    `model.fit(train, future_covariates=train_covariates)` and
    `model.predict(n=len(test), num_sample=1, future_covariates=test_covariates)`
  - Added stochastic forecasting, for instance: `model.predict(n=len(test), num_samples=200)`
  - Added user-defined seasonalities either at model creation with kwarg
    `add_seasonality` (`Prophet(add_seasonality=kwargs_dict)`) or pre-fit with
    `model.add_seasonality(kwargs)`. For more information on how to add seasonalities,
    see the [Prophet docs](https://unit8co.github.io/darts/generated_api/darts.models.forecasting.prophet.html).
  - Added possibility to predict and return the base model's raw output with `model.predict_raw()`.
    Note that this returns a pd.DataFrame `pred_df`, which will not be supported for further
    processing with the Darts API. But it is possible to access Prophet's methods such as
    plots with `model.model.plot_compenents(pred_df)`.
- New `n_random_samples` in `gridsearch()` method, which allows to specify a number of (random)
  hyper parameters combinations to be tried, in order mainly to limit the gridsearch time.
- Improvements in the checkpointing and saving of Torch models.
  - Now models don't save checkpoints by default anymore. Set `save_checkpoints=True` to enable them.
  - Models can be manually saved with `YourTorchModel.save_model(file_path)`
    (file_path pointing to the .pth.tar file).
  - Models can be manually loaded with `YourTorchModel.load_model(file_path)` or
    the original method `YourTorchModel.load_from_checkpoint()`.
- New `QuantileRegression` Likelihood class in `darts.utils.likelihood_models`.
  Allows to apply quantile regression loss, and get probabilistic forecasts on all deep
  learning models supporting likelihoods.
  Used by default in the Temporal Fusion Transformer.

**Fixed:**

- Some issues with `darts.concatenate()`.
- Fixed some bugs with `RegressionModel`s applied on multivariate series.
- An issue with the confidence bounds computation in ACF plot.
- Added a check for some models that do not support `retrain=False` for `historical_forecasts()`.
- Small fixes in install instructions.
- Some rendering issues with bullet points lists in examples.

## [0.12.0](https://github.com/unit8co/darts/tree/0.12.0) (2021-09-25)

### For users of the library:

**Added**:

- Improved probabilistic forecasting with neural networks
  - Now all neural networks based forecasting models (except `NBEATSModel`) support probabilistic forecasting,
    by providing the `likelihood` parameter to the model's constructor method.
  - `darts.utils.likelihood_models` now contains many more distributions. The complete list of likelihoods
    available to train neural networks based models is
    available here: https://unit8co.github.io/darts/generated_api/darts.utils.likelihood_models.html
  - Many of the available likelihood models now offer the possibility to specify "priors" on the distribution's
    parameters. Specifying such priors will regularize the training loss to make the output distribution
    more like the one specified by the prior parameters values.
- Performance improvements on `TimeSeries` creation. creating `TimeSeries` is now be significantly faster,
  especially for large series, and filling missing dates has also been significantly sped up.
- New rho-risk metric for probabilistic forecasts.
- New method `darts.utils.statistics.plot_hist()` to plot histograms of time series data (e.g. backtest errors).
- New argument `fillna_value` to `TimeSeries` factory methods, allowing to specify a value to fill missing dates
  (instead of `np.nan`).
- Synthetic `TimeSeries` generated with `darts.utils.timeseries_generation` methods can now be integer-index
  (just pass an integer instead of a timestamp for the `start` argument).
- Removed some deprecation warnings
- Updated conda installation instructions

**Fixed:**

- Removed [extra 1x1 convolutions](https://github.com/unit8co/darts/pull/471) in TCN Model.
- Fixed an issue with linewidth parameter when plotting `TimeSeries`.
- Fixed a column name issue in datetime attribute time series.

### For developers of the library:

- We have removed the `develop` branch.
- We force sklearn<1.0 has we have observed issues with pmdarima and sklearn==1.0

## [0.11.0](https://github.com/unit8co/darts/tree/0.11.0) (2021-09-04)

### For users of the library:

**Added:**

- New model: `LightGBMModel` is a new regression model. Regression models allow to predict future values
  of the target, given arbitrary lags of the target as well as past and/or future covariates. `RegressionModel`
  already works with any scikit-learn regression model, and now `LightGBMModel` does the same with LightGBM.
  If you want to activate LightGBM support in Darts, please read the detailed install notes on
  the [README](https://github.com/unit8co/darts/blob/master/README.md) carefully.
- Added stride support to gridsearch

**Fixed:**

- A bug which was causing issues when training on a GPU with a validation set
- Some issues with custom-provided RNN modules in `RNNModel`.
- Properly handle `kwargs` in the `fit` function of `RegressionModel`s.
- Fixed an issue which was causing problems with latest versions of Matplotlib.
- An issue causing errors in the FFT notebook

## [0.10.1](https://github.com/unit8co/darts/tree/0.10.1) (2021-08-19)

### For users of the library:

**Fixed:**

- A bug with memory pinning that was causing issues with training models on GPUs.

**Changed:**

- Clarified conda support on the README

## [0.10.0](https://github.com/unit8co/darts/tree/0.10.0) (2021-08-13)

### For users of the library:

**Added:**

- 🔴 Improvement of the covariates support. Before, some models were accepting a `covariates` (or `exog`)
  argument, but it wasn't always clear whether this represented "past-observed" or "future-known" covariates.
  We have made this clearer. Now all covariate-aware models support `past_covariates` and/or `future_covariates` argument
  in their `fit()` and `predict()` methods, which makes it clear what series is used as a past or future covariate.
  We recommend [this article](https://medium.com/unit8-machine-learning-publication/time-series-forecasting-using-past-and-future-external-data-with-darts-1f0539585993)
  for more information and examples.
- 🔴 Significant improvement of `RegressionModel` (incl. `LinearRegressionModel` and `RandomForest`).
  These models now support training on multiple (possibly multivariate) time series. They also support both
  `past_covariates` and `future_covariates`. It makes it easier than ever to fit arbitrary regression models (e.g. from
  scikit-learn) on multiple series, to predict the future of a target series based on arbitrary lags of the target and
  the past/future covariates. The signature of these models changed: It's not using "`exog`" keyword arguments, but
  `past_covariates` and `future_covariates` instead.
- Dynamic Time Warping. There is a brand new `darts.dataprocessing.dtw` submodule that
  implements Dynamic Time Warping between two `TimeSeries`. It's also coming with a new `dtw`
  metric in `darts.metrics`. We recommend going over the
  [new DTW example notebook](https://github.com/unit8co/darts/blob/master/examples/13-Dynamic-Time-Warping-example.ipynb)
  for a good overview of the new functionalities
- Conda forge installation support (fully supported with Python 3.7 only for now). You can now
  `conda install u8darts-all`.
- `TimeSeries.from_csv()` allows to obtain a `TimeSeries` from a CSV file directly.
- Optional cyclic encoding of the datetime attributes future covariates; for instance it's now possible to call
  `my_series.add_datetime_attribute('weekday', cyclic=True)`, which will add two columns containing a sin/cos
  encoding of the weekday.
- Default seasonality inference in `ExponentialSmoothing`. If left to `None`, the `seasonal_periods` is inferred
  from the `freq` of the provided series.
- Various documentation improvements.

**Fixed:**

- Now transformations and forecasting maintain the columns' names of the `TimeSeries`.
  The generation module `darts.utils.timeseries_generation` also comes with better default columns names.
- Some issues with our Docker build process
- A bug with GPU usage

**Changed:**

- For probabilistic PyTorch based models, the generation of multiple samples (and series) at prediction time is now
  vectorized, which improves inference performance.

## [0.9.1](https://github.com/unit8co/darts/tree/0.9.1) (2021-07-17)

### For users of the library:

**Added:**

- Improved `GaussianProcessFilter`, now handling missing values, and better handling
  time series indexed by datetimes.
- Improved Gaussian Process notebook.

**Fixed:**

- `TimeSeries` now supports indexing using `pandas.Int64Index` and not just `pandas.RangeIndex`,
  which solves some indexing issues.
- We have changed all factory methods of `TimeSeries` to have `fill_missing_dates=False` by
  default. This is because in some cases inferring the frequency for missing dates and
  resampling the series is causing significant performance overhead.
- Fixed backtesting to make it work with integer-indexed series.
- Fixed a bug that was causing inference to crash on GPUs for some models.
- Fixed the default folder name, which was causing issues on Windows systems.
- We have slightly improved the documentation rendering and fixed the titles
  of the documentation pages for `RNNModel` and `BlockRNNModel` to distinguish them.

**Changed:**

- The dependencies are not pinned to some exact versions anymore.

### For developers of the library:

- We have fixed the building process.

## [0.9.0](https://github.com/unit8co/darts/tree/0.9.0) (2021-07-09)

### For users of the library:

**Added:**

- Multiple forecasting models can now produce probabilistic forecasts by specifying a `num_samples` parameter when calling `predict()`. Stochastic forecasts are stored by utilizing the new `samples` dimension in the refactored `TimeSeries` class (see 'Changed' section). Models supporting probabilistic predictions so far are `ARIMA`, `ExponentialSmoothing`, `RNNModel` and `TCNModel`.
- Introduced `LikelihoodModel` class which is used by probabilistic `TorchForecastingModel` classes in order to make predictions in the form of parametrized distributions of different types.
- Added new abstract class `TorchParametricProbabilisticForecastingModel` to serve as parent class for probabilistic models.
- Introduced new `FilteringModel` abstract class alongside `MovingAverage`, `KalmanFilter` and `GaussianProcessFilter` as concrete implementations.
- Future covariates are now utilized by `TorchForecastingModels` when the forecasting horizon exceeds the `output_chunk_length` of the model. Before, `TorchForecastingModel` instances could only predict beyond their `output_chunk_length` if they were not trained on covariates, i.e. if they predicted all the data they need as input. This restriction has now been lifted by letting a model not only consume its own output when producing long predictions, but also utilizing the covariates known in the future, if available.
- Added a new `RNNModel` class which utilizes and rnn module as both encoder and decoder. This new class natively supports the use of the most recent future covariates when making a forecast. See documentation for more details.
- Introduced optional `epochs` parameter to the `TorchForecastingModel.predict()` method which, if provided, overrides the `n_epochs` attribute in that particular model instance and training session.
- Added support for `TimeSeries` with a `pandas.RangeIndex` instead of just allowing `pandas.DatetimeIndex`.
- `ForecastingModel.gridsearch` now makes use of parallel computation.
- Introduced a new `force_reset` parameter to `TorchForecastingModel.__init__()` which, if left to False, will prevent the user from overriding model data with the same name and directory.

**Fixed:**

- Solved bug occurring when training `NBEATSModel` on a GPU.
- Fixed crash when running `NBEATSModel` with `log_tensorboard=True`
- Solved bug occurring when training a `TorchForecastingModel` instance with a `batch_size` bigger than the available number of training samples.
- Some fixes in the documentation, including adding more details
- Other minor bug fixes

**Changed:**

- 🔴 The `TimeSeries` class has been refactored to support stochastic time series representation by adding an additional dimension to a time series, namely `samples`. A time series is now based on a 3-dimensional `xarray.DataArray` with shape `(n_timesteps, n_components, n_samples)`. This overhaul also includes a change of the constructor which is incompatible with the old one. However, factory methods have been added to create a `TimeSeries` instance from a variety of data types, including `pd.DataFrame`. Please refer to the documentation of `TimeSeries` for more information.
- 🔴 The old version of `RNNModel` has been renamed to `BlockRNNModel`.
- The `historical_forecast()` and `backtest()` methods of `ForecastingModel` have been reorganized a bit by making use of new wrapper methods to fit and predict models.
- Updated `README.md` to reflect the new additions to the library.

## [0.8.1](https://github.com/unit8co/darts/tree/0.8.1) (2021-05-22)

**Fixed:**

- Some fixes in the documentation

**Changed:**

- The way to instantiate Dataset classes; datasets should now be used like this

```
from darts.datasets import AirPassengers
ts: TimeSeries = AirPassengers().load()
```

## [0.8.0](https://github.com/unit8co/darts/tree/0.8.0) (2021-05-21)

### For users of the library:

**Added:**

- `RandomForest` algorithm implemented. Uses the scikit-learn `RandomForestRegressor` to predict future values from (lagged) exogenous
  variables and lagged values of the target.
- `darts.datasets` is a new submodule allowing to easily download, cache and import some commonly used time series.
- Better support for processing sequences of `TimeSeries`.
  * The Transformers, Pipelines and metrics have been adapted to be used on sequences of `TimeSeries`
    (rather than isolated series).
  * The inference of neural networks on sequences of series has been improved
- There is a new utils function `darts.utils.model_selection.train_test_split` which allows to split a `TimeSeries`
  or a sequence of `TimeSeries` into train and test sets; either along the sample axis or along the time axis.
  It also optionally allows to do "model-aware" splitting, where the split reclaims as much data as possible for the
  training set.
- Our implementation of N-BEATS, `NBEATSModel`, now supports multivariate time series, as well as covariates.

**Changed**

- `RegressionModel` is now a user exposed class. It acts as a wrapper around any regression model with a `fit()` and `predict()`
  method. It enables the flexible usage of lagged values of the target variable as well as lagged values of multiple exogenous
  variables. Allowed values for the `lags` argument are positive integers or a list of positive integers indicating which lags
  should be used during training and prediction, e.g. `lags=12` translates to training with the last 12 lagged values of the target variable.
  `lags=[1, 4, 8, 12]` translates to training with the previous value, the value at lag 4, lag 8 and lag 12.
- 🔴 `StandardRegressionModel` is now called `LinearRegressionModel`. It implements a linear regression model
  from `sklearn.linear_model.LinearRegression`. Users who still need to use the former `StandardRegressionModel` with
  another sklearn model should use the `RegressionModel` now.

**Fixed**

- We have fixed a bug arising when multiple scalers were used.
- We have fixed a small issue in the TCN architecture, which makes our implementation follow the original paper
  more closely.

### For developers of the library:

**Added:**

- We have added some [contribution guidelines](https://github.com/unit8co/darts/blob/master/CONTRIBUTE.md).

## [0.7.0](https://github.com/unit8co/darts/tree/0.7.0) (2021-04-14)

[Full Changelog](https://github.com/unit8co/darts/compare/0.6.0...0.7.0)

### For users of the library:

**Added:**

- `darts` Pypi package. It is now possible to `pip install darts`. The older name `u8darts` is still maintained
  and provides the different flavours for lighter installs.
- New forecasting model available: VARIMA (Vector Autoregressive moving average).
- Support for exogeneous variables in ARIMA, AutoARIMA and VARIMA (optional `exog` parameter in `fit()` and `predict()`
  methods).
- New argument `dummy_index` for `TimeSeries` creation. If a series is just composed of a sequence of numbers
  without timestamps, setting this flag will allow to create a `TimeSeries` which uses a "dummy time index" behind the
  scenes. This simplifies the creation of `TimeSeries` in such cases, and makes it possible to use all forecasting models,
  except those that explicitly rely on dates.
- New method `TimeSeries.diff()` returning differenced `TimeSeries`.
- Added an example of `RegressionEnsembleModel` in intro notebook.

**Changed:**

- Improved N-BEATS example notebook.
- Methods `TimeSeries.split_before()` and `split_after()` now also accept integer or float arguments (in addition to
  timestamp) for the breaking point (e.g. specify 0.8 in order to obtain a 80%/20% split).
- Argument `value_cols` no longer has to be provided if not necessary when creating a `TimeSeries` from a `DataFrame`.
- Update of dependency requirements to more recent versions.

**Fixed:**

- Fix issue with MAX_TORCH_SEED_VALUE on 32-bit architectures (https://github.com/unit8co/darts/issues/235).
- Corrected a bug in TCN inference, which should improve accuracy.
- Fix historical forecasts not returning last point.
- Fixed bug when calling the `TimeSeries.gaps()` function for non-regular time frequencies.
- Many small bug fixes.

## [0.6.0](https://github.com/unit8co/darts/tree/0.6.0) (2021-02-02)

[Full Changelog](https://github.com/unit8co/darts/compare/0.5.0...0.6.0)

### For users of the library:

**Added:**

- `Pipeline.invertible()` a getter which returns whether the pipeline is invertible or not.
- `TimeSeries.to_json()` and `TimeSeries.from_json()` methods to convert `TimeSeries` to/from a `JSON` string.
- New base class `GlobalForecastingModel` for all models supporting training on multiple time series, as well
  as covariates. All PyTorch models are now `GlobalForecastingModel`s.
- As a consequence of the above, the `fit()` function of PyTorch models (all neural networks) can optionally be called
  with a sequence of time series (instead of a single time series).
- Similarly, the `predict()` function of these models also accepts a specification of which series should be forecasted
- A new `TrainingDataset` base class.
- Some implementations of `TrainingDataset` containing some slicing logic for the training of neural networks on
  several time series.
- A new `TimeSeriesInferenceDataset` base class.
- An implementation `SimpleInferenceDataset` of `TimeSeriesInferenceDataset`.
- All PyTorch models have a new `fit_from_dataset()` method which allows to directly fit the model from a specified
  `TrainingDataset` instance (instead of using a default instance when going via the :func:`fit()` method).
- A new explanatory notebooks for global models:
  https://github.com/unit8co/darts/blob/master/examples/02-multi-time-series-and-covariates.ipynb

**Changed:**

- 🔴 removed the arguments `training_series` and `target_series` in `ForecastingModel`s. Please consult
  the API documentation of forecasting models to see the new signatures.
- 🔴 removed `UnivariateForecastingModel` and `MultivariateForecastingModel` base classes. This distinction does
  not exist anymore. Instead, now some models are "global" (can be trained on multiple series) or "local" (they cannot).
  All implementations of `GlobalForecastingModel`s support multivariate time series out of the box, except N-BEATS.
- Improved the documentation and README.
- Re-ordered the example notebooks to improve the flow of examples.

**Fixed:**

- Many small bug fixes.
- Unit test speedup by about 15x.

## [0.5.0](https://github.com/unit8co/darts/tree/0.5.0) (2020-11-09)

[Full Changelog](https://github.com/unit8co/darts/compare/0.4.0...0.5.0)

### For users of the library:

**Added:**

- Ensemble models, a new kind of `ForecastingModel` which allows to ensemble multiple models to make predictions:
  - `EnsembleModel` is the abstract base class for ensemble models. Classes deriving from `EnsembleModel` must implement the `ensemble()` method, which takes in a `List[TimeSeries]` of predictions from the constituent models, and returns the ensembled prediction (a single `TimeSeries` object)
  - `RegressionEnsembleModel`, a concrete implementation of `EnsembleModel `which allows to specify any regression model (providing `fit()` and `predict()` methods) to use to ensemble the constituent models' predictions.
- A new method to `TorchForecastingModel` : `untrained_model()` returns the model as it was initially created, allowing to retrain the exact same model from scratch. Works both when specifying a `random_state` or not.
- New `ForecastingModel.backtest()` and `RegressionModel.backtest()` functions which by default compute a single error score from the historical forecasts the model would have produced.
  - A new `reduction` parameter allows to specify whether to compute the mean/median/… of errors or (when `reduction` is set to `None`) to return a list of historical errors.
  - The previous `backtest()` functionality still exists but has been renamed `historical_forecasts()`
- Added a new `last_points_only` parameter to `historical_forecasts()`, `backtest()` and `gridsearch()`

**Changed:**

- 🔴 Renamed `backtest()` into `historical_forecasts()`
- `fill_missing_values()` and `MissingValuesFiller` used to remove the variable names when used with `fill='auto'` – not anymore.
- Modified the default plotting style to increase contrast and make plots lighter.

**Fixed:**

- Small mistake in the `NaiveDrift` model implementation which caused the first predicted value to repeat the last training value.

### For developers of the library:

**Changed:**

- `@random_method` decorator now always assigns a `_random_instance` field to decorated methods (seeded with a random seed). This doesn't change the observed behavior, but allows to deterministically "reset" `TorchForecastingModel` by saving `_random_instance` along with the other parameters of the model upon creation.

## [0.4.0](https://github.com/unit8co/darts/tree/0.4.0) (2020-10-28)

[Full Changelog](https://github.com/unit8co/darts/compare/0.3.0...0.4.0)

### For users of the library:

**Added:**

- Data (pre) processing abilities using `DataTransformer`, `Pipeline` :
  - `DataTransformer` provide a unified interface to apply transformations on `TimeSeries`, using their `transform()` method
  - `Pipeline` :
    - allow chaining of `DataTransformers`
    - provide `fit()`, `transform()`, `fit_transform()` and `inverse_transform()` methods.
  - Implementing your own data transformers:
    - Data transformers which need to be fitted first should derive from the `FittableDataTransformer` base class and implement a `fit()` method. Fittable transformers also provide a `fit_transform()` method, which fits the transformer and then transforms the data with a single call.
    - Data transformers which perform an invertible transformation should derive from the `InvertibleDataTransformer` base class and implement a `inverse_transform()` method.
    - Data transformers which are neither fittable nor invertible should derive from the `BaseDataTransformer` base class
    - All data transformers must implement a `transform()` method.
- Concrete `DataTransformer` implementations:
  - `MissingValuesFiller` wraps around `fill_missing_value()` and allows to fill missing values using either a constant value or the `pd.interpolate()` method.
  - `Mapper` and `InvertibleMapper` allow to easily perform the equivalent of a `map()` function on a TimeSeries, and can be made part of a `Pipeline`
  - `BoxCox` allows to apply a BoxCox transformation to the data
- Extended `map()` on `TimeSeries` to accept functions which use both a value and its timestamp to compute a new value e.g.`f(timestamp, datapoint) = new_datapoint`
- Two new forecasting models:
  - `TransformerModel`, an implementation based on the architecture described in [Attention Is All You Need](https://arxiv.org/abs/1706.03762) by Vaswani et al. (2017)
  - `NBEATSModel`, an implementation based on the N-BEATS architecture described in [N-BEATS: Neural basis expansion analysis for interpretable time series forecasting](https://openreview.net/forum?id=r1ecqn4YwB) by Boris N. Oreshkin et al. (2019)

**Changed:**

- 🔴 Removed `cols` parameter from `map()`. Using indexing on `TimeSeries` is preferred.
  ```python
  # Assuming a multivariate TimeSeries named series with 3 columns or variables.
  # To apply fn to columns with names '0' and '2':

  #old syntax
  series.map(fn, cols=['0', '2']) # returned a time series with 3 columns
  #new syntax
  series[['0', '2']].map(fn) # returns a time series with only 2 columns
  ```
- 🔴 Renamed `ScalerWrapper` into `Scaler`
- 🔴 Renamed the `preprocessing` module into `dataprocessing`
- 🔴 Unified `auto_fillna()` and `fillna()` into a single `fill_missing_value()` function
  ```python
  #old syntax
  fillna(series, fill=0)

  #new syntax
  fill_missing_values(series, fill=0)

  #old syntax
  auto_fillna(series, **interpolate_kwargs)

  #new syntax
  fill_missing_values(series, fill='auto', **interpolate_kwargs)
  fill_missing_values(series, **interpolate_kwargs) # fill='auto' by default
  ```

### For developers of the library

**Changed:**

- GitHub release workflow is now triggered manually from the GitHub "Actions" tab in the repository, providing a `#major`, `#minor`, or `#patch` argument. [#211](https://github.com/unit8co/darts/pull/211)
- (A limited number of) notebook examples are now run as part of the GitHub PR workflow.

## [0.3.0](https://github.com/unit8co/darts/tree/0.3.0) (2020-10-05)

[Full Changelog](https://github.com/unit8co/darts/compare/0.2.3...0.3.0)

### For users of the library:

**Added:**

- Better indexing on TimeSeries (support for column/component indexing) [#150](https://github.com/unit8co/darts/pull/150)
- New `FourTheta` forecasting model [#123](https://github.com/unit8co/darts/pull/123), [#156](https://github.com/unit8co/darts/pull/156)
- `map()` method for TimeSeries [#163](https://github.com/unit8co/darts/pull/163), [#166](https://github.com/unit8co/darts/pull/166)
- Further improved the backtesting functions [#111](https://github.com/unit8co/darts/pull/111):
  - Added support for multivariate TimeSeries and models
  - Added `retrain` and `stride` parameters
- Custom style for matplotlib plots [#191](https://github.com/unit8co/darts/pull/191)
- sMAPE metric [#129](https://github.com/unit8co/darts/pull/129)
- Option to specify a `random_state` at model creation using the `@random_method` decorator on models using neural networks to allow reproducibility of results [#118](https://github.com/unit8co/darts/pull/118)

**Changed:**

- 🔴 **Refactored backtesting** [#184](https://github.com/unit8co/darts/pull/184)
  - Moved backtesting functionalities inside `ForecastingModel` and `RegressionModel`
    ```python
    # old syntax:
    backtest_forecasting(forecasting_model, *args, **kwargs)

    # new syntax:
    forecasting_model.backtest(*args, **kwargs)

    # old syntax:
    backtest_regression(regression_model, *args, **kwargs)

    # new syntax:
    regression_model.backtest(*args, **kwargs)
    ```
  - Consequently removed the `backtesting` module
- 🔴 `ForecastingModel` `fit()` **method syntax** using TimeSeries indexing instead of additional parameters [#161](https://github.com/unit8co/darts/pull/161)
  ```python
  # old syntax:
  multivariate_model.fit(multivariate_series, target_indices=[0, 1])

  # new syntax:
  multivariate_model.fit(multivariate_series, multivariate_series[["0", "1"]])

  # old syntax:
  univariate_model.fit(multivariate_series, component_index=2)

  # new syntax:
  univariate_model.fit(multivariate_series["2"])
  ```

**Fixed:**

- Solved issue of TorchForecastingModel.predict(n) throwing an error at n=1. [#108](https://github.com/unit8co/darts/pull/108)
- Fixed MASE metrics [#129](https://github.com/unit8co/darts/pull/129)
- BUG ForecastingModel.backtest: Can bypass sanity checks [#189](https://github.com/unit8co/darts/pull/189)
- `ForecastingModel.backtest()` fails if `forecast_horizon` isn't provided [#186](https://github.com/unit8co/darts/issues/186)

### For developers of the library

**Added:**

- Gradle to build docs, docker image, run tests, … [#112](https://github.com/unit8co/darts/pull/112), [#127](https://github.com/unit8co/darts/pull/127), [#159](https://github.com/unit8co/darts/pull/159)
- M4 competition benchmark and notebook to the examples [#138](https://github.com/unit8co/darts/pull/138)
- Check of test coverage [#141](https://github.com/unit8co/darts/pull/141)

**Changed:**

- Dependencies' versions are now fixed [#173](https://github.com/unit8co/darts/pull/173)
- Workflow: tests trigger on Pull Request [#165](https://github.com/unit8co/darts/pull/165)

**Fixed:**

- Passed the `freq` parameter to the `TimeSeries` constructor in all TimeSeries generating functions [#157](https://github.com/unit8co/darts/pull/157)

## Older releases

[Full Changelog](https://github.com/unit8co/darts/compare/f618c4536bf7ed6e3b6a2239fbca4e3089736426...0.2.3)<|MERGE_RESOLUTION|>--- conflicted
+++ resolved
@@ -35,7 +35,6 @@
 
 ### For developers of the library:
 
-<<<<<<< HEAD
 - Refactored likelihoods: [#2742](https://github.com/unit8co/darts/pull/2742) by [Dennis Bader](https://github.com/dennisbader).
   - Moved all likelihood related files into `darts/utils/likelihood_models/`.
   - Added `BaseLikelihood` as a base class for all likelihood models to `darts.utils.likelihood_models.base`.
@@ -44,9 +43,6 @@
   - Removed `darts.models.forecasting.regression_model._LikelihoodMixin`. Use dedicated Likelihood models instead.
 - Made  `RegressionModelWithCategoricalCovariates` abstract, rewrote logic for categorical component names matching and refactored categorical covariate logic to make it easier to add categorical cov support to a model. [#2733](https://github.com/unit8co/darts/pull/2750) by [Jonas Blanc](https://github.com/jonasblanc).
 
-=======
-- 🔴 Made  `RegressionModelWithCategoricalCovariates` abstract, rewrote logic for categorical component names matching and refactored categorical covariate logic to make it easier to add categorical cov support to a model. [#2733](https://github.com/unit8co/darts/pull/2750) by [Jonas Blanc](https://github.com/jonasblanc).
->>>>>>> cf9ec8d6
 
 ## [0.34.0](https://github.com/unit8co/darts/tree/0.34.0) (2025-03-09)
 
